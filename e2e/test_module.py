from typing import Dict, List
import pytest
import yaml

from pathlib import Path
from database import Memgraph, Node


@pytest.fixture
def db():
    return Memgraph()


class TestConstants:
    ABSOLUTE_TOLERANCE = 1e-3

    EXCEPTION = "exception"
    INPUT_FILE = "input.cyp"
    OUTPUT = "output"
    QUERY = "query"
    TEST_DIR_ENDING = "_test"
    TEST_DIR_ONLINE_PREFIX = "test_online"
    ONLINE_TEST = "_test"
    TEST_FILE = "test.yml"


def _node_to_dict(data):
    labels = data.labels if hasattr(data, "labels") else data._labels
    properties = data.properties if hasattr(data, "properties") else data._properties
    return {"labels": list(labels), "properties": properties}


def _replace(data, match_classes):
    if isinstance(data, dict):
        return {k: _replace(v, match_classes) for k, v in data.items()}
    elif isinstance(data, list):
        return [_replace(i, match_classes) for i in data]
    elif isinstance(data, float):
        return pytest.approx(data, abs=TestConstants.ABSOLUTE_TOLERANCE)
    else:
        return _node_to_dict(data) if isinstance(data, match_classes) else data


def prepare_tests():
    """
    Fetch all the tests in the testing folders, and prepare them for execution
    """
    tests = []

    test_path = Path().cwd()
    for module_test_dir in test_path.iterdir():
        if not module_test_dir.is_dir() or not module_test_dir.name.endswith(
            TestConstants.TEST_DIR_ENDING
        ):
            continue

        for test_dir in module_test_dir.iterdir():
            if not test_dir.is_dir():
                continue
            tests.append(
                pytest.param(test_dir, id=f"{module_test_dir.stem}-{test_dir.stem}")
            )
    return tests


tests = prepare_tests()


<<<<<<< HEAD
def _load_yaml(path: Path) -> Dict:
    """
    Load YAML based file in Python dictionary.
    """
    file_handle = path.open("r")
    return yaml.load(file_handle, Loader=yaml.Loader)
=======
@pytest.mark.parametrize("test_dir", tests)
def test_end2end(test_dir: Path, db: Memgraph):
    db.drop_database()
>>>>>>> a2e653b5


def _execute_cyphers(input_cyphers: List[str], db: Memgraph):
    """
    Execute commands against Memgraph
    """
    for query in input_cyphers:
        db.execute(query)


def _run_test(test_dict: Dict, db: Memgraph):
    """
    Run queries on Memgraph and compare them to expected results stored in test_dict
    """
    test_query = test_dict[TestConstants.QUERY]
    output_test = TestConstants.OUTPUT in test_dict
    exception_test = TestConstants.EXCEPTION in test_dict

    if not (output_test ^ exception_test):
        pytest.fail("Test file has no valid format.")

    if output_test:
        result_query = list(db.execute_and_fetch(test_query))
        result = _replace(result_query, Node)

        expected = test_dict[TestConstants.OUTPUT]
        assert result == expected

    if exception_test:
        # TODO: Implement for different kinds of errors
        try:
            result = db.execute_and_fetch(test_query)
            assert result is None
        except Exception:
            assert True


def _test_static(test_dir: Path, db: Memgraph):
    """
    Testing static modules.
    """
    input_cyphers = test_dir.joinpath(TestConstants.INPUT_FILE).open("r").readlines()
    _execute_cyphers(input_cyphers, db)

    test_dict = _load_yaml(test_dir.joinpath(TestConstants.TEST_FILE))
    _run_test(test_dict, db)


def _test_online(test_dir: Path, db: Memgraph):
    """
    Testing online modules. Checkpoint testing
    """
    checkpoint_input_cyphers = _load_yaml(test_dir.joinpath(TestConstants.INPUT_FILE))
    checkpoint_test_dicts = _load_yaml(test_dir.joinpath(TestConstants.TEST_FILE))

    for input_cyphers_raw, test_dict in zip(
        checkpoint_input_cyphers, checkpoint_test_dicts
    ):
        input_cyphers = input_cyphers_raw.splitlines()
        _execute_cyphers(input_cyphers, db)
        _run_test(test_dict, db)


@pytest.mark.parametrize("test_dir", tests)
def test_end2end(test_dir: Path, db: Memgraph):
    db.drop_database()

    if not test_dir.name.startswith(TestConstants.TEST_DIR_ONLINE_PREFIX):
        _test_static(test_dir, db)
    else:
        _test_online(test_dir, db)

    # Clean database once testing module is finished
    db.drop_database()<|MERGE_RESOLUTION|>--- conflicted
+++ resolved
@@ -22,6 +22,8 @@
     TEST_DIR_ONLINE_PREFIX = "test_online"
     ONLINE_TEST = "_test"
     TEST_FILE = "test.yml"
+
+    ABSOLUTE_TOLERANCE = 1e-3
 
 
 def _node_to_dict(data):
@@ -66,18 +68,12 @@
 tests = prepare_tests()
 
 
-<<<<<<< HEAD
 def _load_yaml(path: Path) -> Dict:
     """
     Load YAML based file in Python dictionary.
     """
     file_handle = path.open("r")
     return yaml.load(file_handle, Loader=yaml.Loader)
-=======
-@pytest.mark.parametrize("test_dir", tests)
-def test_end2end(test_dir: Path, db: Memgraph):
-    db.drop_database()
->>>>>>> a2e653b5
 
 
 def _execute_cyphers(input_cyphers: List[str], db: Memgraph):
