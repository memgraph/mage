ARG PY_VERSION_DEFAULT=3.12

FROM ubuntu:24.04 as base

USER root

ARG TARGETARCH
ARG PY_VERSION_DEFAULT
ENV PY_VERSION ${PY_VERSION_DEFAULT}

# Essentials for production/dev
RUN apt-get update && apt-get install -y \
<<<<<<< HEAD
    libcurl4 \
    libpython${PY_VERSION} \
    libssl-dev \
    openssl \
    build-essential \
    cmake \
    curl \
    g++ \
    python3 \
    python3-pip \
    python3-setuptools \
    python3-dev \
    clang \
    git \
    unixodbc-dev \
    libboost-all-dev \
=======
    libcurl4        `memgraph` \
    libpython${PY_VERSION}   `memgraph` \
    libssl-dev       `memgraph` \
    openssl         `memgraph` \
    build-essential `mage-memgraph` \
    cmake           `mage-memgraph` \
    curl            `mage-memgraph` \
    g++             `mage-memgraph` \
    python3         `mage-memgraph` \
    python3-pip     `mage-memgraph` \
    python3-setuptools     `mage-memgraph` \
    python3-dev     `mage-memgraph` \
    clang           `mage-memgraph` \
    git             `mage-memgraph` \
    unixodbc-dev        `mage-memgraph` \
    libboost-all-dev `mage-memgraph` \
    uuid-dev \
>>>>>>> de90df71
    gdb \
    procps \
    libc6-dbg \
    python3.12-venv \
    --no-install-recommends \
    && rm -rf /var/lib/apt/lists/* /tmp/* /var/tmp/*

COPY memgraph-${TARGETARCH}.deb .

# Install Memgraph and remove unwanted modules
RUN dpkg -i memgraph-${TARGETARCH}.deb && rm memgraph-${TARGETARCH}.deb \
    && rm /usr/lib/memgraph/query_modules/schema.so \
    && rm /usr/lib/memgraph/query_modules/example_cpp.so

ENV LD_LIBRARY_PATH /usr/lib/memgraph/query_modules

# Memgraph listens for Bolt Protocol on this port by default.
EXPOSE 7687

FROM base as dev

ARG BUILD_TYPE=Release

WORKDIR /mage
COPY . /mage

# MAGE
RUN curl https://sh.rustup.rs -sSf | sh -s -- -y \
    && export PATH="/root/.cargo/bin:${PATH}" \
    && python3 -m venv /mage/venv \
    && /mage/venv/bin/pip install -r /mage/python/tests/requirements.txt \
    && /mage/venv/bin/pip install -r /mage/python/requirements_no_ml.txt \
    && /mage/venv/bin/pip install --no-cache-dir -r /usr/lib/memgraph/auth_module/requirements.txt \
    && /mage/venv/bin/python /mage/setup build -p /usr/lib/memgraph/query_modules/ --no-ml --cpp-build-flags CMAKE_BUILD_TYPE=${BUILD_TYPE} \
    && chown -R memgraph: /mage/e2e

USER memgraph
ENTRYPOINT ["/usr/lib/memgraph/memgraph"]
CMD [""]

FROM base as prod

USER root
ENTRYPOINT []
ARG PY_VERSION_DEFAULT
ENV PY_VERSION ${PY_VERSION_DEFAULT}

# Copy modules
COPY --from=dev /usr/lib/memgraph/query_modules/ /usr/lib/memgraph/query_modules/
COPY --from=dev /usr/lib/memgraph/auth_module/ /usr/lib/memgraph/auth_module/

# Copy Python build
COPY --from=dev /usr/local/lib/python${PY_VERSION}/ /usr/local/lib/python${PY_VERSION}/

# Copy e2e tests
COPY --from=dev /mage/e2e/ /mage/e2e/

RUN mv /mage/e2e /e2e/ \
    && rm -rf /mage/* \
    && mv /e2e/ /mage/ \
    && chown -R memgraph: /mage/e2e \
    && export PATH="/usr/local/lib/python${PY_VERSION}:${PATH}" \
    && apt-get -y --purge autoremove clang git curl python3-pip python3-dev cmake build-essential \
    && apt-get clean

USER memgraph
ENTRYPOINT ["/usr/lib/memgraph/memgraph"]
CMD [""]<|MERGE_RESOLUTION|>--- conflicted
+++ resolved
@@ -10,7 +10,6 @@
 
 # Essentials for production/dev
 RUN apt-get update && apt-get install -y \
-<<<<<<< HEAD
     libcurl4 \
     libpython${PY_VERSION} \
     libssl-dev \
@@ -27,25 +26,7 @@
     git \
     unixodbc-dev \
     libboost-all-dev \
-=======
-    libcurl4        `memgraph` \
-    libpython${PY_VERSION}   `memgraph` \
-    libssl-dev       `memgraph` \
-    openssl         `memgraph` \
-    build-essential `mage-memgraph` \
-    cmake           `mage-memgraph` \
-    curl            `mage-memgraph` \
-    g++             `mage-memgraph` \
-    python3         `mage-memgraph` \
-    python3-pip     `mage-memgraph` \
-    python3-setuptools     `mage-memgraph` \
-    python3-dev     `mage-memgraph` \
-    clang           `mage-memgraph` \
-    git             `mage-memgraph` \
-    unixodbc-dev        `mage-memgraph` \
-    libboost-all-dev `mage-memgraph` \
     uuid-dev \
->>>>>>> de90df71
     gdb \
     procps \
     libc6-dbg \
