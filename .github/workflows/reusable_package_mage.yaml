name: "Reusable package mage and upload"
on:
  workflow_call:
    inputs:
      arch:
        type: string
        description: "Architecture to build the image for"
        required: true
      mage_version:
        type: string
        description: "Mage version built into this image (format: X.Y.Z)"
        required: true
      mage_build_scope:
        type: string
        description: "Mage build scope"
        default: 'all'
      mage_build_type:
        type: string
        description: "Mage build type"
        default: 'Release'
      memgraph_version:
        type: string
        description: "Memgraph version built into this image (format: X.Y.Z)"
        required: true
      memgraph_download_link:
        type: string
        description: "Memgraph package download link. Leave empty to use the official download link."
        default: ""
      shorten_tag:
        type: string
        description: "Make the final tag as short as possible, shortest format is X.Y-memgraph-X.Y"
        default: true
      force_release:
        type: string
        description: "Overwrite existing image on dockerhub"
        default: true
      push_to_github:
        type: string
        description: "Push the image to GitHub?"
        default: false
      push_to_dockerhub:
        type: string
        description: "Push the image to DockerHub?"
        default: false
      push_to_s3:
        type: string
        description: "Push the image to S3?"
        default: false
      s3_dest_bucket:
        type: string
        description: "Destination bucket in S3"
        default: "deps.memgraph.io"
      s3_dest_dir:
        type: string
        description: "Destination directory in S3 bucket"
        default: "mage-unofficial"
      large_runner:
        type: string
        description: "Use large runner?"
        default: false
      malloc:
        type: boolean
        description: "Use malloc build of memgraph (no jemalloc)"
        default: false

env:
  OS: "${{ inputs.arch == 'arm64' && 'ubuntu-24.04-aarch64' || 'ubuntu-24.04' }}${{ inputs.malloc && '-malloc' || '' }}"
  DOCKER_REPOSITORY_NAME: memgraph/memgraph-mage

jobs:
  BuildAndPush:
    runs-on: ${{ (inputs.arch == 'arm64') && fromJSON('["self-hosted", "DockerMgBuild","ARM64"]') || fromJSON('["self-hosted", "DockerMgBuild", "X64"]') }}
    steps:            
      - name: Checkout repository and submodules
        uses: actions/checkout@v4
        with:
          fetch-depth: 0
          submodules: recursive
          token: ${{ secrets.GITHUB_TOKEN }}

<<<<<<< HEAD
      - name: Check mgdeps-cache availability
        run: |
          if curl -I --silent --fail "http://mgdeps-cache:8000/wheels"; then
            echo "mgdeps-cache is reachable"
          else
            echo "mgdeps-cache is NOT reachable"
          fi

      - name: Set up QEMU
        uses: docker/setup-qemu-action@v3

=======
>>>>>>> 8d6ae916
      - name: Set up Docker Buildx
        id: buildx
        uses: docker/setup-buildx-action@v3

      - name: Log in to Docker Hub
        uses: docker/login-action@v3
        with:
          username: ${{ secrets.DOCKERHUB_USERNAME }}
          password: ${{ secrets.DOCKERHUB_TOKEN }}

      - name: Set build scope, target and type
        run: |
          BUILD_SCOPE="${{ inputs.mage_build_scope }}"
          BUILD_TYPE="${{ inputs.mage_build_type }}"
          if [[ "$BUILD_TARGET" == 'dev' ]]; then
            BUILD_SCOPE="with ML"
            BUILD_TYPE="RelWithDebInfo"
          fi
          echo "MAGE_BUILD_SCOPE=$BUILD_SCOPE" >> $GITHUB_ENV
          echo "MAGE_BUILD_TYPE=$BUILD_TYPE" >> $GITHUB_ENV

      - name: Set image tag and artifact name
        run: |
          MEMGRAPH_VERSION=${{ inputs.memgraph_version }}
          MAGE_VERSION=${{ inputs.mage_version }}
          if [[ ${{ inputs.shorten_tag }} == true ]]; then
            MEMGRAPH_VERSION=${MEMGRAPH_VERSION%%-*}
            memgraph_patch_version=${MEMGRAPH_VERSION##*.}
            MAGE_VERSION=${MAGE_VERSION%%-*}
            mage_patch_version=${MAGE_VERSION##*.}
            if [[ "$memgraph_patch_version" -eq 0 ]]; then
              MEMGRAPH_VERSION=${MEMGRAPH_VERSION%.*}
            fi
            if [[ "$mage_patch_version" -eq 0 ]]; then
              MAGE_VERSION=${MAGE_VERSION%.*}
            fi
          fi
          IMAGE_TAG="${MAGE_VERSION}-memgraph-${MEMGRAPH_VERSION}"
          ARTIFACT_NAME="mage-${IMAGE_TAG}"
          if [[ "${{ inputs.arch }}" == 'arm64' ]]; then
            ARTIFACT_NAME="${ARTIFACT_NAME}-arm64"
          fi
          if [[ "${{ env.MAGE_BUILD_SCOPE }}" == 'without ML' ]]; then
            ARTIFACT_NAME="${ARTIFACT_NAME}-no-ml"
            IMAGE_TAG="${IMAGE_TAG}-no-ml"
          fi
          if [[ "${{ env.MAGE_BUILD_TYPE }}" == 'RelWithDebInfo' ]]; then
            ARTIFACT_NAME="${ARTIFACT_NAME}-relwithdebinfo"
            IMAGE_TAG="${IMAGE_TAG}-relwithdebinfo"
          fi
          if [[ "${{ inputs.malloc }}" == true ]]; then
            ARTIFACT_NAME="${ARTIFACT_NAME}-malloc"
            IMAGE_TAG="${IMAGE_TAG}-malloc"          
          fi
          echo "IMAGE_TAG=${IMAGE_TAG}" >> $GITHUB_ENV
          echo "ARTIFACT_NAME=${ARTIFACT_NAME}" >> $GITHUB_ENV

      - name: Set CI branch name for PR events
        if: ${{ github.event_name == 'pull_request' }}
        run: echo "CI_BRANCH=${{ github.event.pull_request.head.ref }}" >> $GITHUB_ENV
      

      - name: Get Current MAGE Tag
        run: |
          # Get the current tag, or branch if a tag doesn't exist
          # This is used later in image creation, so that the exact version of 
          # the MAGE git repository can be checked out within the container, 
          # when we run the script to convert to "dev" container
          tag=$(./get_tag.sh)

          # If tag is empty, fallback to the branch name
          if [ -z "$tag" ]; then
            echo "No valid tag found; using branch name."
            # If CI_BRANCH is set (for PR events), use it; otherwise, use GITHUB_REF
            if [ -n "$CI_BRANCH" ]; then
              tag="$CI_BRANCH"
            else
              tag="${GITHUB_REF#refs/heads/}"
            fi
          fi

          echo "Using tag/branch: $tag"
          echo "MAGE_COMMIT=${tag}" >> $GITHUB_ENV


      - name: Set target dockerfile
        run: |
          DOCKERFILE="Dockerfile.release"
          if [[ "${{ env.MAGE_BUILD_SCOPE }}" == "without ML" ]]; then
            DOCKERFILE="Dockerfile.no_ML"
          fi
          echo "DOCKERFILE=${DOCKERFILE}" >> $GITHUB_ENV

      - name: Check if specified version tag is already pushed
        if: ${{ inputs.push_to_dockerhub == 'true' }}
        run: |
          EXISTS=$(docker manifest inspect $DOCKER_ORGANIZATION_NAME/$DOCKER_REPOSITORY_NAME:${{ env.IMAGE_TAG }} > /dev/null; echo $?)
          echo $EXISTS
          if [[ ${EXISTS} -eq 0 ]]; then
              echo The specified version has been already released to DockerHub!
              if [[ ${{ inputs.force_release }} = true ]]; then
                echo Forcing the release
              else
                echo Stopping the release
                exit 1
              fi
          else
              echo All good the specified version has not been release to DockerHub
          fi

      - name: Set up and check memgraph download link
        run: |
          if [[ -z "${{ inputs.memgraph_download_link }}" ]]; then
            echo "Using official download link"
            mg_url="https://download.memgraph.com/memgraph/v${{ inputs.memgraph_version }}/$OS/memgraph_${{ inputs.memgraph_version }}-1_${{ inputs.arch }}.deb"
          else
            echo "Using custom download link"
            mg_url=${{ inputs.memgraph_download_link }}
          fi
          if curl --output /dev/null --silent --head --fail $mg_url; then
            echo "Memgraph download link is valid"
            echo "MEMGRAPH_DOWNLOAD_LINK=${mg_url}" >> $GITHUB_ENV 
          else
            echo "Memgraph download link is not valid"
            exit 1
          fi

      - name: Download memgraph binary
        run: curl -L ${{ env.MEMGRAPH_DOWNLOAD_LINK }} > memgraph-${{ inputs.arch }}.deb

      # Add ability to add additional tag after the image has been built
      # --tag ${DOCKER_REPOSITORY_NAME}:${{ inputs.additional_tag }} \
      - name: Build docker image
        run: |
          if [[ "${{ inputs.arch }}" == "arm64" ]]; then
            MGBUILD_IMAGE=memgraph/mgbuild:v6_ubuntu-24.04-arm
          else
            MGBUILD_IMAGE=memgraph/mgbuild:v6_ubuntu-24.04
          fi

          echo "Using base image: $MGBUILD_IMAGE"
          echo "Image Tag: ${{ env.IMAGE_TAG }}"

          # target is "prod" for Release and "debug" for RelWithDebInfo
          if [ "${{ env.MAGE_BUILD_TYPE }}" = "RelWithDebInfo" ]; then
            DOCKER_TARGET=debug
          else
            DOCKER_TARGET=prod
          fi
          echo "Using target: $DOCKER_TARGET"

          docker buildx build \
          --target $DOCKER_TARGET \
          --platform linux/${{ inputs.arch }} \
          --tag ${DOCKER_REPOSITORY_NAME}:${{ env.IMAGE_TAG }} \
          --file ${{ env.DOCKERFILE }} \
          --build-arg BUILD_TYPE=${{ env.MAGE_BUILD_TYPE }} \
          --build-arg MGBUILD_IMAGE=$MGBUILD_IMAGE \
          --build-arg MAGE_COMMIT="${{ env.MAGE_COMMIT }}" \
          --load .

          # print the image size in both SI and IEC units
          ./print_image_size.sh ${DOCKER_REPOSITORY_NAME} ${{ env.IMAGE_TAG }}


      - name: Save docker image
        run: |
          mkdir output
          docker save ${DOCKER_REPOSITORY_NAME}:${{ env.IMAGE_TAG }} | gzip > output/${{ env.ARTIFACT_NAME }}.tar.gz
          du -h output/${{ env.ARTIFACT_NAME }}.tar.gz

      - name: Push to GitHub
        if: ${{ inputs.push_to_github == 'true' }}
        uses: actions/upload-artifact@v4
        with:
          name: "${{ env.ARTIFACT_NAME }}"
          path: "output/${{ env.ARTIFACT_NAME }}.tar.gz"

      - name: Push to DockerHub
        if: ${{ inputs.push_to_dockerhub == 'true' }}
        run: docker push ${DOCKER_REPOSITORY_NAME}:${{ env.IMAGE_TAG }}

      - name: Push to S3 with retry
        if: ${{ inputs.push_to_s3 == 'true' }}
        env:
          AWS_S3_BUCKET: ${{ inputs.s3_dest_bucket }}
          AWS_ACCESS_KEY_ID: ${{ secrets.AWS_ACCESS_KEY_ID }}
          AWS_SECRET_ACCESS_KEY: ${{ secrets.AWS_SECRET_ACCESS_KEY }}
          AWS_REGION: "eu-west-1"
          SOURCE_DIR: "output"
          DEST_DIR: "${{ inputs.s3_dest_dir }}/"
        run: |
          max_attempts=3
          attempt_num=1
          until [ $attempt_num -gt $max_attempts ]
          do
            echo "Attempt $attempt_num..."
            # Replace the next line with your actual s3 sync command or action logic
            aws s3 sync $SOURCE_DIR s3://$AWS_S3_BUCKET/$DEST_DIR && break || {
              echo "Attempt $attempt_num failed. Retrying in 5 seconds..."
              sleep 5
              attempt_num=$((attempt_num+1))
            }
          done<|MERGE_RESOLUTION|>--- conflicted
+++ resolved
@@ -78,7 +78,6 @@
           submodules: recursive
           token: ${{ secrets.GITHUB_TOKEN }}
 
-<<<<<<< HEAD
       - name: Check mgdeps-cache availability
         run: |
           if curl -I --silent --fail "http://mgdeps-cache:8000/wheels"; then
@@ -87,11 +86,6 @@
             echo "mgdeps-cache is NOT reachable"
           fi
 
-      - name: Set up QEMU
-        uses: docker/setup-qemu-action@v3
-
-=======
->>>>>>> 8d6ae916
       - name: Set up Docker Buildx
         id: buildx
         uses: docker/setup-buildx-action@v3
