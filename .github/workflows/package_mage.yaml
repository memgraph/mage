name: "Package mage"

on:
  workflow_dispatch:
    inputs:
      mage_version:
        type: string
        description: "Mage version to build into the package (format: X.Y.Z)."
      mage_build_arch:
        type: choice
        description: "Mage build architecture"
        default: 'amd64'
        options:
          - "amd64"
          - "arm64"
      mage_build_scope:
        type: choice
        description: "Mage build scope"
        default: 'with ML'
        options:
          - "with ML"
          - "without ML"
      mage_build_target:
        type: choice
        description: "Mage image target. By default 'dev' uses 'RelWithDebInfo' and 'with ML'."
        default: 'prod'
        options:
          - "prod"
          - "dev"
      mage_build_type:
        type: choice
        description: "Mage build type"
        default: 'Release'
        options:
          - "Release"
          - "RelWithDebInfo"
      memgraph_version:
        type: string
        description: "Memgraph version to build into the package (format: X.Y.Z)."
      memgraph_download_link:
        description: "Memgraph package download link. Leave empty to use the official download link."
        default: ""
        type: string
      push_to_dockerhub:
        type: boolean
        description: "Push the image to DockerHub?"
        default: false
      push_to_s3:
        type: boolean
        description: "Push the image to S3?"
        default: false
<<<<<<< HEAD
      matrix_build:
        type: boolean
        description: "Enable multiple builds via a matrix configuration?"
        default: false

=======
      malloc:
        type: boolean
        description: "Use malloc build of memgraph (no jemalloc)"
        default: false
>>>>>>> 96718557
jobs:
  BuildMage:
    if: ${{ github.event.inputs.matrix_build != 'true' }}
    uses: ./.github/workflows/reusable_package_mage.yaml
    with:
      arch: ${{ github.event.inputs.mage_build_arch || 'amd64' }}
      mage_build_scope: ${{ github.event.inputs.mage_build_scope || 'all' }}
      mage_build_target: ${{ github.event.inputs.mage_build_target || 'prod' }}
      mage_build_type: ${{ github.event.inputs.mage_build_type || 'Release' }}
      mage_version: ${{ github.event.inputs.mage_version }}
      memgraph_version: ${{ github.event.inputs.memgraph_version }}
      memgraph_download_link: ${{ github.event.inputs.memgraph_download_link || '' }}
      shorten_tag: 'true'
      force_release: 'true'
      push_to_dockerhub: ${{ github.event.inputs.push_to_dockerhub || 'false' }}
      push_to_s3: ${{ github.event.inputs.push_to_s3 || 'false' }}
      large_runner: ${{ github.event.inputs.mage_build_target == 'dev' && 'true' || 'false' }}
<<<<<<< HEAD
    secrets: inherit

  # New matrix build job, runs only when matrix_build is true
  BuildMageMatrix:
    if: ${{ github.event.inputs.matrix_build == 'true' }}
    uses: ./.github/workflows/reusable_package_mage.yaml
    strategy:
      matrix:
        build_target: ["prod"]
        build_scope: ["with ML", "without ML"]
        build_type: ["Release", "RelWithDebInfo"]
        build_arch: ["amd64", "arm64"]
        include:
          - build_type: "RelWithDebInfo"
            rwid_ext: "-relwithdebinfo"
          - build_arch: "arm64"
            arm_ext: "-aarch64"
        exclude:
          - build_target: "dev"
            build_scope: "without ML"
          - build_target: "dev"
            build_type: "Release"

    with:
      arch: ${{ matrix.build_arch }}
      mage_build_scope: ${{ matrix.build_scope }}
      mage_build_target: ${{ matrix.build_target }}
      mage_build_type: ${{ matrix.build_type }}
      mage_version: ${{ github.event.inputs.mage_version }}
      memgraph_version: ${{ github.event.inputs.memgraph_version }}
      memgraph_download_link: ${{ github.event.inputs.memgraph_download_link || '' }}
      shorten_tag: 'true'
      force_release: 'true'
      push_to_dockerhub: ${{ github.event.inputs.push_to_dockerhub || 'false' }}
      push_to_s3: ${{ github.event.inputs.push_to_s3 || 'false' }}
      large_runner: ${{ matrix.build_target == 'dev' && 'true' || 'false' }}
=======
      malloc: ${{ github.event.inputs.malloc == 'true' }}
>>>>>>> 96718557
    secrets: inherit<|MERGE_RESOLUTION|>--- conflicted
+++ resolved
@@ -49,18 +49,14 @@
         type: boolean
         description: "Push the image to S3?"
         default: false
-<<<<<<< HEAD
       matrix_build:
         type: boolean
         description: "Enable multiple builds via a matrix configuration?"
         default: false
-
-=======
       malloc:
         type: boolean
         description: "Use malloc build of memgraph (no jemalloc)"
         default: false
->>>>>>> 96718557
 jobs:
   BuildMage:
     if: ${{ github.event.inputs.matrix_build != 'true' }}
@@ -78,7 +74,7 @@
       push_to_dockerhub: ${{ github.event.inputs.push_to_dockerhub || 'false' }}
       push_to_s3: ${{ github.event.inputs.push_to_s3 || 'false' }}
       large_runner: ${{ github.event.inputs.mage_build_target == 'dev' && 'true' || 'false' }}
-<<<<<<< HEAD
+      malloc: ${{ github.event.inputs.malloc == 'true' }}
     secrets: inherit
 
   # New matrix build job, runs only when matrix_build is true
@@ -115,7 +111,4 @@
       push_to_dockerhub: ${{ github.event.inputs.push_to_dockerhub || 'false' }}
       push_to_s3: ${{ github.event.inputs.push_to_s3 || 'false' }}
       large_runner: ${{ matrix.build_target == 'dev' && 'true' || 'false' }}
-=======
-      malloc: ${{ github.event.inputs.malloc == 'true' }}
->>>>>>> 96718557
     secrets: inherit