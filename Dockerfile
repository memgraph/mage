--- conflicted
+++ resolved
@@ -21,11 +21,8 @@
     g++             `mage-memgraph` \
     python3         `mage-memgraph` \
     python3-pip     `mage-memgraph` \
-<<<<<<< HEAD
-=======
     python3-setuptools     `mage-memgraph` \
     python3-dev     `mage-memgraph` \
->>>>>>> 646bdde8
     uuid-dev        `mage-memgraph` \
     clang           `mage-memgraph` \
     git             `mage-memgraph` \
@@ -53,43 +50,47 @@
 RUN curl https://sh.rustup.rs -sSf | sh -s -- -y \
     && export PATH="/root/.cargo/bin:${PATH}" \
     && python3 -m  pip install -r /mage/python/requirements.txt \
-<<<<<<< HEAD
+    <<<<<<< HEAD
     && python3 /mage/build \
     && cp -r /mage/dist/* /usr/lib/memgraph/query_modules/
-=======
+    =======
     && python3 /mage/setup build -p /usr/lib/memgraph/query_modules/
->>>>>>> 646bdde8
+    >>>>>>> main
 
 
-USER memgraph
-ENTRYPOINT ["/usr/lib/memgraph/memgraph"]
-CMD [""]
+    USER memgraph
+    ENTRYPOINT ["/usr/lib/memgraph/memgraph"]
+    CMD [""]
 
 
 
-FROM base as prod
+    FROM base as prod
 
-USER root
-ENTRYPOINT []
-ARG PY_VERSION_DEFAULT
-ENV PY_VERSION ${PY_VERSION_DEFAULT}
+    USER root
+    ENTRYPOINT []
+    ARG PY_VERSION_DEFAULT
+    ENV PY_VERSION ${PY_VERSION_DEFAULT}
 
-#copy modules
-COPY --from=dev /usr/lib/memgraph/query_modules/ /usr/lib/memgraph/query_modules/
+    #copy modules
+    COPY --from=dev /usr/lib/memgraph/query_modules/ /usr/lib/memgraph/query_modules/
 
-#copy python build
-COPY --from=dev /usr/local/lib/python${PY_VERSION}/ /usr/local/lib/python${PY_VERSION}/
+    #copy python build
+    COPY --from=dev /usr/local/lib/python${PY_VERSION}/ /usr/local/lib/python${PY_VERSION}/
 
 
-RUN rm -rf /mage \
+    RUN rm -rf /mage \
     && export PATH="/usr/local/lib/python${PY_VERSION}:${PATH}" \
-<<<<<<< HEAD
+    <<<<<<< HEAD
     && apt-get -y --purge autoremove clang git curl python3-pip cmake build-essential \
-=======
+    =======
     && apt-get -y --purge autoremove clang git curl python3-pip python3-setuptools python3-dev cmake build-essential \
->>>>>>> 646bdde8
+    >>>>>>> main
     && apt-get clean
 
-USER memgraph
-ENTRYPOINT ["/usr/lib/memgraph/memgraph"]
-CMD [""]+    USER memgraph
+    ENTRYPOINT ["/usr/lib/memgraph/memgraph"]
+    <<<<<<< HEAD
+    CMD [""]
+    =======
+    CMD [""]
+    >>>>>>> main