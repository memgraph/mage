--- conflicted
+++ resolved
@@ -3,14 +3,9 @@
 FROM memgraph-mage
 USER root
 
-<<<<<<< HEAD
 RUN apt-get update && \
     apt-get --yes install git cmake g++ && \
     apt-get install -y python3-dev && \
-=======
-RUN apt update && \
-    apt install -y curl git cmake clang python3-dev && \
->>>>>>> 9f81d05d
     cd /usr/local/bin && \
     ln -s /usr/bin/python3 python && \
     rm -rf /var/lib/apt/lists/* /tmp/* /var/tmp/*
