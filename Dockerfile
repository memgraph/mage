ARG PY_VERSION_DEFAULT=3.9

FROM debian:bullseye as base

USER root

ARG MG_VERSION=2.8.0
ARG PY_VERSION_DEFAULT
ENV MG_VERSION ${MG_VERSION}
ENV PY_VERSION ${PY_VERSION_DEFAULT}

#essentials for production/dev
RUN apt-get update && apt-get install -y \
    libcurl4        `memgraph` \
    libpython${PY_VERSION}   `memgraph` \
    libssl-dev       `memgraph` \
    openssl         `memgraph` \
    build-essential `mage-memgraph` \
    make            `mage-memgraph` \
    cmake           `mage-memgraph` \
    curl            `mage-memgraph` \
    g++             `mage-memgraph` \
    python3         `mage-memgraph` \
    python3-pip     `mage-memgraph` \
    python3-setuptools     `mage-memgraph` \
    python3-dev     `mage-memgraph` \
    clang           `mage-memgraph` \
    git             `mage-memgraph` \
<<<<<<< HEAD
    unixodbc        `mage-memgraph` \
=======
    libboost-all-dev `mage-memgraph` \
>>>>>>> 6f57fd68
    --no-install-recommends \
    # Download and install Memgraph
    && curl https://download.memgraph.com/memgraph/v${MG_VERSION}/debian-11/memgraph_${MG_VERSION}-1_amd64.deb --output memgraph.deb \
    && dpkg -i memgraph.deb \
    && rm memgraph.deb \
    && rm -rf /var/lib/apt/lists/* /tmp/* /var/tmp/*


ENV LD_LIBRARY_PATH /usr/lib/memgraph/query_modules

# Memgraph listens for Bolt Protocol on this port by default.
EXPOSE 7687

FROM base as dev

WORKDIR /mage
COPY . /mage

#MAGE
RUN curl https://sh.rustup.rs -sSf | sh -s -- -y \
    && export PATH="/root/.cargo/bin:${PATH}" \
    && python3 -m  pip install -r /mage/python/requirements.txt \
    && python3 -m  pip install -r /mage/python/tests/requirements.txt \
    && python3 -m  pip install torch-sparse torch-cluster torch-spline-conv torch-geometric torch-scatter -f https://data.pyg.org/whl/torch-1.12.0+cu102.html\
    && python3 /mage/setup build -p /usr/lib/memgraph/query_modules/

#DGL build from source
RUN git clone --recurse-submodules -b 0.9.x https://github.com/dmlc/dgl.git   \
    && cd dgl && mkdir build && cd build && cmake .. \
    && make -j4 && cd ../python && python3 setup.py install

USER memgraph
ENTRYPOINT ["/usr/lib/memgraph/memgraph"]
CMD [""]



FROM base as prod

USER root
ENTRYPOINT []
ARG PY_VERSION_DEFAULT
ENV PY_VERSION ${PY_VERSION_DEFAULT}

#copy modules
COPY --from=dev /usr/lib/memgraph/query_modules/ /usr/lib/memgraph/query_modules/

#copy python build
COPY --from=dev /usr/local/lib/python${PY_VERSION}/ /usr/local/lib/python${PY_VERSION}/


RUN rm -rf /mage \
    && export PATH="/usr/local/lib/python${PY_VERSION}:${PATH}" \
    && apt-get -y --purge autoremove clang git curl python3-pip python3-dev cmake build-essential \
    && apt-get clean

USER memgraph
ENTRYPOINT ["/usr/lib/memgraph/memgraph"]
CMD [""]<|MERGE_RESOLUTION|>--- conflicted
+++ resolved
@@ -26,11 +26,8 @@
     python3-dev     `mage-memgraph` \
     clang           `mage-memgraph` \
     git             `mage-memgraph` \
-<<<<<<< HEAD
     unixodbc        `mage-memgraph` \
-=======
     libboost-all-dev `mage-memgraph` \
->>>>>>> 6f57fd68
     --no-install-recommends \
     # Download and install Memgraph
     && curl https://download.memgraph.com/memgraph/v${MG_VERSION}/debian-11/memgraph_${MG_VERSION}-1_amd64.deb --output memgraph.deb \
