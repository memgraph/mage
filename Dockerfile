--- conflicted
+++ resolved
@@ -4,7 +4,6 @@
 
 USER root
 
-<<<<<<< HEAD
 ARG MG_VERSION=1.6.1
 ARG PY_VERSION_DEFAULT
 ENV MG_VERSION ${MG_VERSION}
@@ -37,13 +36,6 @@
 
 # Memgraph listens for Bolt Protocol on this port by default.
 EXPOSE 7687
-=======
-RUN apt-get update && \
-    apt-get --yes install curl git cmake g++ clang python3-dev uuid-dev python3-setuptools && \
-    cd /usr/local/bin && \
-    ln -s /usr/bin/python3 python && \
-    rm -rf /var/lib/apt/lists/* /tmp/* /var/tmp/*
->>>>>>> d442ec34
 
 FROM base as dev
 
