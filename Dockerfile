--- conflicted
+++ resolved
@@ -4,11 +4,7 @@
 USER root
 
 RUN apt-get update && \
-<<<<<<< HEAD
-    apt-get --yes install curl git cmake g++ clang python3-dev python3-setuptools && \
-=======
     apt-get --yes install curl git cmake g++ clang python3-dev uuid-dev && \
->>>>>>> c56f5807
     cd /usr/local/bin && \
     ln -s /usr/bin/python3 python && \
     rm -rf /var/lib/apt/lists/* /tmp/* /var/tmp/*
