--- conflicted
+++ resolved
@@ -1,8 +1,4 @@
 [submodule "cpp/memgraph"]
 	path = cpp/memgraph
 	url = https://github.com/memgraph/memgraph.git
-<<<<<<< HEAD
-	branch = MG-fix-py-init-error-handling
-=======
-	branch = master
->>>>>>> 6f57fd68
+	branch = master