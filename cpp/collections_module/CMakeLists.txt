--- conflicted
+++ resolved
@@ -1,8 +1,5 @@
 set(collections_src
     collections_module.cpp
     algorithm/collections.cpp)
-<<<<<<< HEAD
-=======
 
->>>>>>> ddea07f0
 add_query_module(collections 1 "${collections_src}")