--- conflicted
+++ resolved
@@ -5,11 +5,10 @@
 extern "C" int mgp_init_module(struct mgp_module *module, struct mgp_memory *memory) {
   mgp::memory = memory;
   try {
-<<<<<<< HEAD
     AddProcedure(Collections::Sum, Collections::kProcedureSum, mgp::ProcedureType::Read,
                  {mgp::Parameter(Collections::kInputList, {mgp::Type::List, mgp::Type::Any})},
                  {mgp::Return(Collections::kReturnSum, mgp::Type::Double)}, module, memory);
-=======
+
     AddProcedure(Collections::Union, Collections::kProcedureUnion, mgp::ProcedureType::Read,
                  {mgp::Parameter(Collections::kArgumentsInputList1, {mgp::Type::List, mgp::Type::Any}),
                   mgp::Parameter(Collections::kArgumentsInputList2, {mgp::Type::List, mgp::Type::Any})},
@@ -36,7 +35,6 @@
     AddProcedure(Collections::Pairs, Collections::kProcedurePairs, mgp::ProcedureType::Read,
                  {mgp::Parameter(Collections::kInputList, {mgp::Type::List, mgp::Type::Any})},
                  {mgp::Return(Collections::kReturnPairs, {mgp::Type::List, mgp::Type::Any})}, module, memory);
->>>>>>> 326eb790
 
   } catch (const std::exception &e) {
     return 1;
