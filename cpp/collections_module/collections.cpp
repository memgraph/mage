--- conflicted
+++ resolved
@@ -9,13 +9,11 @@
     const auto parameter_list_of_any =
         mgp::Parameter(Collections::kNumbersList, std::make_pair(mgp::Type::List, mgp::Type::Any));
 
-<<<<<<< HEAD
     AddProcedure(Collections::SumLongs, Collections::kProcedureSumLongs, mgp::ProcedureType::Read,
                  {parameter_list_of_any}, {mgp::Return(Collections::kReturnSumLongs, mgp::Type::Int)}, module, memory);
-=======
+
     AddProcedure(Collections::Avg, Collections::kProcedureAvg, mgp::ProcedureType::Read, {parameter_list_of_any},
                  {mgp::Return(Collections::kReturnAvg, mgp::Type::Double)}, module, memory);
->>>>>>> 685113cc
 
   } catch (const std::exception &e) {
     return 1;
