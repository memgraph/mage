--- conflicted
+++ resolved
@@ -5,12 +5,11 @@
 extern "C" int mgp_init_module(struct mgp_module *module, struct mgp_memory *memory) {
   mgp::memory = memory;
   try {
-<<<<<<< HEAD
     AddProcedure(Collections::Union, Collections::kProcedureUnion, mgp::ProcedureType::Read,
                  {mgp::Parameter(Collections::kArgumentsInputList1, {mgp::Type::List, mgp::Type::Any}),
                   mgp::Parameter(Collections::kArgumentsInputList2, {mgp::Type::List, mgp::Type::Any})},
                  {mgp::Return(Collections::kReturnUnion, {mgp::Type::List, mgp::Type::Any})}, module, memory);
-=======
+
     AddProcedure(Collections::Sort, Collections::kProcedureSort, mgp::ProcedureType::Read,
                  {mgp::Parameter(Collections::kArgumentsInputList, {mgp::Type::List, mgp::Type::Any})},
                  {mgp::Return(Collections::kReturnSort, {mgp::Type::List, mgp::Type::Any})}, module, memory);
@@ -32,7 +31,6 @@
     AddProcedure(Collections::Pairs, Collections::kProcedurePairs, mgp::ProcedureType::Read,
                  {mgp::Parameter(Collections::kInputList, {mgp::Type::List, mgp::Type::Any})},
                  {mgp::Return(Collections::kReturnPairs, {mgp::Type::List, mgp::Type::Any})}, module, memory);
->>>>>>> a40479b4
 
   } catch (const std::exception &e) {
     return 1;
