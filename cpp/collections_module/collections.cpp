#include <mgp.hpp>

#include "algorithm/algorithm.hpp"

extern "C" int mgp_init_module(struct mgp_module *module, struct mgp_memory *memory) {
  try {
    mgp::memory = memory;

<<<<<<< HEAD
    AddProcedure(Collections::ContainsAll, Collections::kProcedureContainsAll, mgp::ProcedureType::Read,
                 {mgp::Parameter(Collections::kAnyList, {mgp::Type::List, mgp::Type::Any}),
                  mgp::Parameter(Collections::kAnyList, {mgp::Type::List, mgp::Type::Any})},
                 {mgp::Return(Collections::kReturnContainsAll, mgp::Type::Bool)}, module, memory);
=======
    const auto parameter_list_of_any =
        mgp::Parameter(Collections::kNumbersList, std::make_pair(mgp::Type::List, mgp::Type::Any));

    AddProcedure(Collections::SumLongs, Collections::kProcedureSumLongs, mgp::ProcedureType::Read,
                 {parameter_list_of_any}, {mgp::Return(Collections::kReturnSumLongs, mgp::Type::Int)}, module, memory);

    AddProcedure(Collections::Avg, Collections::kProcedureAvg, mgp::ProcedureType::Read, {parameter_list_of_any},
                 {mgp::Return(Collections::kReturnAvg, mgp::Type::Double)}, module, memory);
>>>>>>> 36dc58fd

  } catch (const std::exception &e) {
    return 1;
  }

  return 0;
}

extern "C" int mgp_shutdown_module() { return 0; }<|MERGE_RESOLUTION|>--- conflicted
+++ resolved
@@ -6,12 +6,6 @@
   try {
     mgp::memory = memory;
 
-<<<<<<< HEAD
-    AddProcedure(Collections::ContainsAll, Collections::kProcedureContainsAll, mgp::ProcedureType::Read,
-                 {mgp::Parameter(Collections::kAnyList, {mgp::Type::List, mgp::Type::Any}),
-                  mgp::Parameter(Collections::kAnyList, {mgp::Type::List, mgp::Type::Any})},
-                 {mgp::Return(Collections::kReturnContainsAll, mgp::Type::Bool)}, module, memory);
-=======
     const auto parameter_list_of_any =
         mgp::Parameter(Collections::kNumbersList, std::make_pair(mgp::Type::List, mgp::Type::Any));
 
@@ -20,7 +14,11 @@
 
     AddProcedure(Collections::Avg, Collections::kProcedureAvg, mgp::ProcedureType::Read, {parameter_list_of_any},
                  {mgp::Return(Collections::kReturnAvg, mgp::Type::Double)}, module, memory);
->>>>>>> 36dc58fd
+
+    AddProcedure(Collections::ContainsAll, Collections::kProcedureContainsAll, mgp::ProcedureType::Read,
+                 {mgp::Parameter(Collections::kAnyList, {mgp::Type::List, mgp::Type::Any}),
+                  mgp::Parameter(Collections::kAnyList, {mgp::Type::List, mgp::Type::Any})},
+                 {mgp::Return(Collections::kReturnContainsAll, mgp::Type::Bool)}, module, memory);
 
   } catch (const std::exception &e) {
     return 1;
