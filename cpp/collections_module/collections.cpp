--- conflicted
+++ resolved
@@ -5,11 +5,10 @@
 extern "C" int mgp_init_module(struct mgp_module *module, struct mgp_memory *memory) {
   mgp::memory = memory;
   try {
-<<<<<<< HEAD
     AddProcedure(Collections::Max, Collections::kProcedureMax, mgp::ProcedureType::Read,
                  {mgp::Parameter(Collections::kArgumentsInputList, {mgp::Type::List, mgp::Type::Any})},
                  {mgp::Return(Collections::kReturnMax, mgp::Type::Any)}, module, memory);
-=======
+
     AddProcedure(Collections::Split, Collections::kProcedureSplit, mgp::ProcedureType::Read,
                  {mgp::Parameter(Collections::kArgumentInputList, {mgp::Type::List, mgp::Type::Any}),
                   mgp::Parameter(Collections::kArgumentDelimiter, mgp::Type::Any)},
@@ -18,7 +17,6 @@
     AddProcedure(Collections::Pairs, Collections::kProcedurePairs, mgp::ProcedureType::Read,
                  {mgp::Parameter(Collections::kInputList, {mgp::Type::List, mgp::Type::Any})},
                  {mgp::Return(Collections::kReturnPairs, {mgp::Type::List, mgp::Type::Any})}, module, memory);
->>>>>>> 177bd730
 
   } catch (const std::exception &e) {
     return 1;
