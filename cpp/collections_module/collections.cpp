#include <mgp.hpp>

#include "algorithms/algorithms.hpp"

extern "C" int mgp_init_module(struct mgp_module *module, struct mgp_memory *memory) {
  mgp::memory = memory;
  try {
<<<<<<< HEAD
    mgp::memory = memory;

    AddProcedure(Collections::Split, Collections::kProcedureSplit, mgp::ProcedureType::Read,
                 {mgp::Parameter(Collections::kArgumentInputList, {mgp::Type::List, mgp::Type::Any}),
                  mgp::Parameter(Collections::kArgumentDelimiter, mgp::Type::Any)},
                 {mgp::Return(Collections::kReturnSplit, {mgp::Type::List, mgp::Type::Any})}, module, memory);
=======
    AddProcedure(Collections::Pairs, Collections::kProcedurePairs, mgp::ProcedureType::Read,
                 {mgp::Parameter(Collections::kInputList, {mgp::Type::List, mgp::Type::Any})},
                 {mgp::Return(Collections::kReturnPairs, {mgp::Type::List, mgp::Type::Any})}, module, memory);
>>>>>>> 6f6ffc78

  } catch (const std::exception &e) {
    return 1;
  }

  return 0;
}

extern "C" int mgp_shutdown_module() { return 0; }<|MERGE_RESOLUTION|>--- conflicted
+++ resolved
@@ -5,18 +5,14 @@
 extern "C" int mgp_init_module(struct mgp_module *module, struct mgp_memory *memory) {
   mgp::memory = memory;
   try {
-<<<<<<< HEAD
-    mgp::memory = memory;
-
     AddProcedure(Collections::Split, Collections::kProcedureSplit, mgp::ProcedureType::Read,
                  {mgp::Parameter(Collections::kArgumentInputList, {mgp::Type::List, mgp::Type::Any}),
                   mgp::Parameter(Collections::kArgumentDelimiter, mgp::Type::Any)},
                  {mgp::Return(Collections::kReturnSplit, {mgp::Type::List, mgp::Type::Any})}, module, memory);
-=======
+
     AddProcedure(Collections::Pairs, Collections::kProcedurePairs, mgp::ProcedureType::Read,
                  {mgp::Parameter(Collections::kInputList, {mgp::Type::List, mgp::Type::Any})},
                  {mgp::Return(Collections::kReturnPairs, {mgp::Type::List, mgp::Type::Any})}, module, memory);
->>>>>>> 6f6ffc78
 
   } catch (const std::exception &e) {
     return 1;
