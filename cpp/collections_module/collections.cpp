--- conflicted
+++ resolved
@@ -4,14 +4,6 @@
 extern "C" int mgp_init_module(struct mgp_module *module, struct mgp_memory *memory) {
   try {
     mgp::memory = memory;
-<<<<<<< HEAD
-    AddProcedure(
-        Collections::Partition, std::string(Collections::kProcedurePartition).c_str(), mgp::ProcedureType::Read,
-        {mgp::Parameter(std::string(Collections::kArgumentListPartition).c_str(), {mgp::Type::List, mgp::Type::Any}),
-         mgp::Parameter(std::string(Collections::kArgumentListPartition).c_str(), mgp::Type::Int)},
-        {mgp::Return(std::string(Collections::kReturnValuePartition).c_str(), {mgp::Type::List, mgp::Type::Any})},
-        module, memory);
-=======
 
     AddProcedure(
         Collections::Contains, std::string(Collections::kProcedureContains).c_str(), mgp::ProcedureType::Read,
@@ -33,7 +25,13 @@
     AddProcedure(Collections::toSet, Collections::kProcedureToSet, mgp::ProcedureType::Read,
         {mgp::Parameter(Collections::kArgumentListToSet, {mgp::Type::List, mgp::Type::Any})},
         {mgp::Return(Collections::kReturnToSet, {mgp::Type::List, mgp::Type::Any})}, module, memory);
->>>>>>> 6a55a5b0
+
+    AddProcedure(
+        Collections::Partition, std::string(Collections::kProcedurePartition).c_str(), mgp::ProcedureType::Read,
+        {mgp::Parameter(std::string(Collections::kArgumentListPartition).c_str(), {mgp::Type::List, mgp::Type::Any}),
+         mgp::Parameter(std::string(Collections::kArgumentListPartition).c_str(), mgp::Type::Int)},
+        {mgp::Return(std::string(Collections::kReturnValuePartition).c_str(), {mgp::Type::List, mgp::Type::Any})},
+        module, memory);
 
   } catch (const std::exception &e) {
     return 1;
