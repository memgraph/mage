#include "nodes.hpp"

<<<<<<< HEAD
void Nodes::Link(mgp_list *args, mgp_graph *memgraph_graph, mgp_result *result, mgp_memory *memory) {
=======
#include <unordered_set>
#include "mgp.hpp"

namespace {
void ThrowException(const mgp::Value &value) {
  std::ostringstream oss;
  oss << value.Type();
  throw mgp::ValueException("Unsuppported type for this operation, received type: " + oss.str());
};

mgp::Value InsertNodeRelationshipTypes(const mgp::Node &node,
                                       std::unordered_map<std::string_view, uint8_t> &type_direction) {
  mgp::Map result{};
  result.Insert("node", mgp::Value(node));

  std::unordered_set<std::string_view> types;
  if (type_direction.empty()) {
    for (const auto relationship : node.InRelationships()) {
      types.insert(relationship.Type());
    }
    for (const auto relationship : node.OutRelationships()) {
      types.insert(relationship.Type());
    }
  } else {
    for (const auto relationship : node.InRelationships()) {
      if (type_direction[relationship.Type()] & 1) {
        types.insert(relationship.Type());
      }
    }
    for (const auto relationship : node.OutRelationships()) {
      if (type_direction[relationship.Type()] & 2) {
        types.insert(relationship.Type());
      }
    }
  }

  mgp::List types_list{types.size()};
  for (const auto &type : types) {
    auto value = mgp::Value(type);
    types_list.Append(value);
  }
  result.Insert("types", mgp::Value(std::move(types_list)));

  return mgp::Value(std::move(result));
}

std::unordered_map<std::string_view, uint8_t> GetTypeDirection(const mgp::Value &types) {
  std::unordered_map<std::string_view, uint8_t> result;
  for (const auto &type_value : types.ValueList()) {
    auto type = type_value.ValueString();
    if (type.starts_with('<')) {
      if (type.ends_with('>')) {
        throw mgp::ValueException("<type> format not allowed. Use type instead.");
      }
      result[type.substr(1, type.size() - 1)] |= 1;
    } else if (type.ends_with('>')) {
      result[type.substr(0, type.size() - 1)] |= 2;
    } else {
      result[type] |= 3;
    }
  }
  return result;
}

mgp::List GetRelationshipTypes(mgp_graph *memgraph_graph, const mgp::Value &argument, const mgp::Value &types) {
  mgp::List result{};
  mgp::Graph graph{memgraph_graph};
  auto type_direction = GetTypeDirection(types);

  auto ParseNode = [&](const mgp::Value &value) {
    if (value.IsNode()) {
      result.AppendExtend(InsertNodeRelationshipTypes(value.ValueNode(), type_direction));
    } else if (value.IsInt()) {
      result.AppendExtend(
          InsertNodeRelationshipTypes(graph.GetNodeById(mgp::Id::FromInt(value.ValueInt())), type_direction));
    } else {
      ThrowException(value);
    }
  };

  if (!argument.IsList()) {
    ParseNode(argument);
    return result;
  }

  for (const auto &list_item : argument.ValueList()) {
    ParseNode(list_item);
  }

  return result;
}

void DetachDeleteNode(const mgp::Value &node, mgp::Graph &graph) {
  if (node.IsInt()) {
    graph.DetachDeleteNode(graph.GetNodeById(mgp::Id::FromInt(node.ValueInt())));
  } else if (node.IsNode()) {
    graph.DetachDeleteNode(node.ValueNode());
  } else {
    ThrowException(node);
  }
}

}  // namespace

void Nodes::RelationshipTypes(mgp_list *args, mgp_graph *memgraph_graph, mgp_result *result, mgp_memory *memory) {
  mgp::memory = memory;
  const auto arguments = mgp::List(args);
  const auto record_factory = mgp::RecordFactory(result);
  try {
    auto record = record_factory.NewRecord();
    record.Insert(std::string(kResultRelationshipTypes).c_str(),
                  GetRelationshipTypes(memgraph_graph, arguments[0], arguments[1]));

  } catch (const std::exception &e) {
    record_factory.SetErrorMessage(e.what());
    return;
  }
}

void Nodes::Delete(mgp_list *args, mgp_graph *memgraph_graph, mgp_result *result, mgp_memory *memory) {
>>>>>>> fe987333
  mgp::memory = memory;
  const auto arguments = mgp::List(args);
  const auto record_factory = mgp::RecordFactory(result);
  try {
<<<<<<< HEAD
    mgp::Graph graph = mgp::Graph(memgraph_graph);
    const mgp::List list_nodes = arguments[0].ValueList();
    const std::string_view type{arguments[1].ValueString()};
    const size_t size = list_nodes.Size();
    if (size < minimumNodeListSize) {
      throw mgp::ValueException("You need to input at least 2 nodes");
    }

    for (size_t i = 0; i < size - 1; i++) {
      graph.CreateRelationship(list_nodes[i].ValueNode(), list_nodes[i + 1].ValueNode(), type);
=======
    mgp::Graph graph{memgraph_graph};
    auto nodes{arguments[0]};

    if (!nodes.IsList()) {
      DetachDeleteNode(nodes, graph);
      return;
    }

    for (const auto &list_item : nodes.ValueList()) {
      DetachDeleteNode(list_item, graph);
>>>>>>> fe987333
    }

  } catch (const std::exception &e) {
    record_factory.SetErrorMessage(e.what());
    return;
  }
}<|MERGE_RESOLUTION|>--- conflicted
+++ resolved
@@ -1,8 +1,5 @@
 #include "nodes.hpp"
 
-<<<<<<< HEAD
-void Nodes::Link(mgp_list *args, mgp_graph *memgraph_graph, mgp_result *result, mgp_memory *memory) {
-=======
 #include <unordered_set>
 #include "mgp.hpp"
 
@@ -123,12 +120,34 @@
 }
 
 void Nodes::Delete(mgp_list *args, mgp_graph *memgraph_graph, mgp_result *result, mgp_memory *memory) {
->>>>>>> fe987333
   mgp::memory = memory;
   const auto arguments = mgp::List(args);
   const auto record_factory = mgp::RecordFactory(result);
   try {
-<<<<<<< HEAD
+    mgp::Graph graph{memgraph_graph};
+    auto nodes{arguments[0]};
+
+    if (!nodes.IsList()) {
+      DetachDeleteNode(nodes, graph);
+      return;
+    }
+
+    for (const auto &list_item : nodes.ValueList()) {
+      DetachDeleteNode(list_item, graph);
+    }
+
+  } catch (const std::exception &e) {
+    record_factory.SetErrorMessage(e.what());
+    return;
+  }
+}
+
+
+void Nodes::Link(mgp_list *args, mgp_graph *memgraph_graph, mgp_result *result, mgp_memory *memory) {
+  mgp::memory = memory;
+  const auto arguments = mgp::List(args);
+  const auto record_factory = mgp::RecordFactory(result);
+  try {
     mgp::Graph graph = mgp::Graph(memgraph_graph);
     const mgp::List list_nodes = arguments[0].ValueList();
     const std::string_view type{arguments[1].ValueString()};
@@ -139,18 +158,6 @@
 
     for (size_t i = 0; i < size - 1; i++) {
       graph.CreateRelationship(list_nodes[i].ValueNode(), list_nodes[i + 1].ValueNode(), type);
-=======
-    mgp::Graph graph{memgraph_graph};
-    auto nodes{arguments[0]};
-
-    if (!nodes.IsList()) {
-      DetachDeleteNode(nodes, graph);
-      return;
-    }
-
-    for (const auto &list_item : nodes.ValueList()) {
-      DetachDeleteNode(list_item, graph);
->>>>>>> fe987333
     }
 
   } catch (const std::exception &e) {
