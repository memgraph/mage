--- conflicted
+++ resolved
@@ -1,5 +1,4 @@
 #include "nodes.hpp"
-<<<<<<< HEAD
 #include <sys/types.h>
 
 #include <cstdint>
@@ -9,21 +8,14 @@
 #include "mgp.hpp"
 
 namespace {
-void throw_exception(const mgp::Value &value) {
-=======
-#include "mgp.hpp"
-
-namespace {
 void ThrowException(const mgp::Value &value) {
->>>>>>> 8518f217
   std::ostringstream oss;
   oss << value.Type();
   throw mgp::ValueException("Unsuppported type for this operation, received type: " + oss.str());
 };
 
-<<<<<<< HEAD
-mgp::Value insert_node_relationship_types(const auto &node,
-                                          std::unordered_map<std::string_view, uint8_t> &type_direction) {
+mgp::Value InsertNodeRelationshipTypes(const mgp::Node &node,
+                                       std::unordered_map<std::string_view, uint8_t> &type_direction) {
   mgp::Map result{};
   result.Insert("node", mgp::Value(node));
 
@@ -58,7 +50,7 @@
   return mgp::Value(std::move(result));
 }
 
-std::unordered_map<std::string_view, uint8_t> get_type_direction(const mgp::Value &types) {
+std::unordered_map<std::string_view, uint8_t> GetTypeDirection(const mgp::Value &types) {
   std::unordered_map<std::string_view, uint8_t> result;
   for (const auto &type_value : types.ValueList()) {
     auto type = type_value.ValueString();
@@ -76,36 +68,34 @@
   return result;
 }
 
-mgp::List get_relationship_types(mgp_graph *memgraph_graph, const mgp::Value &argument, const mgp::Value &types) {
+mgp::List GetRelationshipTypes(mgp_graph *memgraph_graph, const mgp::Value &argument, const mgp::Value &types) {
   mgp::List result{};
   mgp::Graph graph{memgraph_graph};
-  auto type_direction = get_type_direction(types);
+  auto type_direction = GetTypeDirection(types);
 
-  if (argument.IsNode()) {
-    result.AppendExtend(insert_node_relationship_types(argument.ValueNode(), type_direction));
-  } else if (argument.IsInt()) {
-    result.AppendExtend(
-        insert_node_relationship_types(graph.GetNodeById(mgp::Id::FromInt(argument.ValueInt())), type_direction));
-  } else if (argument.IsList()) {
-    for (const auto &list_item : argument.ValueList()) {
-      if (list_item.IsNode()) {
-        result.AppendExtend(insert_node_relationship_types(list_item.ValueNode(), type_direction));
-      } else if (list_item.IsInt()) {
-        result.AppendExtend(
-            insert_node_relationship_types(graph.GetNodeById(mgp::Id::FromInt(list_item.ValueInt())), type_direction));
-      } else {
-        throw_exception(list_item);
-      }
+  auto ParseNode = [&](const mgp::Value &value) {
+    if (value.IsNode()) {
+      result.AppendExtend(InsertNodeRelationshipTypes(value.ValueNode(), type_direction));
+    } else if (value.IsInt()) {
+      result.AppendExtend(
+          InsertNodeRelationshipTypes(graph.GetNodeById(mgp::Id::FromInt(value.ValueInt())), type_direction));
+    } else {
+      ThrowException(value);
     }
-  } else {
-    throw_exception(argument);
+  };
+
+  if (!argument.IsList()) {
+    ParseNode(argument);
+    return result;
   }
+
+  for (const auto &list_item : argument.ValueList()) {
+    ParseNode(list_item);
+  }
+
   return result;
 }
-}  // namespace
 
-void Nodes::RelationshipTypes(mgp_list *args, mgp_graph *memgraph_graph, mgp_result *result, mgp_memory *memory) {
-=======
 void DetachDeleteNode(const mgp::Value &node, mgp::Graph &graph) {
   if (node.IsInt()) {
     graph.DetachDeleteNode(graph.GetNodeById(mgp::Id::FromInt(node.ValueInt())));
@@ -118,17 +108,26 @@
 
 }  // namespace
 
-void Nodes::Delete(mgp_list *args, mgp_graph *memgraph_graph, mgp_result *result, mgp_memory *memory) {
->>>>>>> 8518f217
+void Nodes::RelationshipTypes(mgp_list *args, mgp_graph *memgraph_graph, mgp_result *result, mgp_memory *memory) {
   mgp::memory = memory;
   const auto arguments = mgp::List(args);
   const auto record_factory = mgp::RecordFactory(result);
   try {
-<<<<<<< HEAD
     auto record = record_factory.NewRecord();
     record.Insert(std::string(kResultRelationshipTypes).c_str(),
-                  get_relationship_types(memgraph_graph, arguments[0], arguments[1]));
-=======
+                  GetRelationshipTypes(memgraph_graph, arguments[0], arguments[1]));
+
+  } catch (const std::exception &e) {
+    record_factory.SetErrorMessage(e.what());
+    return;
+  }
+}
+
+void Nodes::Delete(mgp_list *args, mgp_graph *memgraph_graph, mgp_result *result, mgp_memory *memory) {
+  mgp::memory = memory;
+  const auto arguments = mgp::List(args);
+  const auto record_factory = mgp::RecordFactory(result);
+  try {
     mgp::Graph graph{memgraph_graph};
     auto nodes{arguments[0]};
 
@@ -140,7 +139,6 @@
     for (const auto &list_item : nodes.ValueList()) {
       DetachDeleteNode(list_item, graph);
     }
->>>>>>> 8518f217
 
   } catch (const std::exception &e) {
     record_factory.SetErrorMessage(e.what());
