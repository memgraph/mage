#include "nodes.hpp"

<<<<<<< HEAD
bool Nodes::RelationshipExist(const mgp::Node &node, std::string &rel_type) {
  char direction{' '};
  if (rel_type[0] == '<' && rel_type[rel_type.size() - 1] == '>') {
    throw mgp::ValueException("Invalid relationship specification!");
  } else if (rel_type[rel_type.size() - 1] == '>') {
    direction = rel_type[rel_type.size() - 1];
    rel_type.pop_back();
  } else if (rel_type[0] == '<') {
    direction = rel_type[0];
    rel_type.erase(0, 1);
  }
  for (const auto rel : node.OutRelationships()) {
    if (std::string(rel.Type()) == rel_type && direction != '<') {
      return true;
    }
  }
  for (const auto rel : node.InRelationships()) {
    if (std::string(rel.Type()) == rel_type && direction != '>') {
      return true;
    }
  }
  return false;
}

void Nodes::RelationshipsExist(mgp_list *args, mgp_graph *memgraph_graph, mgp_result *result, mgp_memory *memory) {
=======
#include <unordered_set>
#include "mgp.hpp"

namespace {
void ThrowException(const mgp::Value &value) {
  std::ostringstream oss;
  oss << value.Type();
  throw mgp::ValueException("Unsuppported type for this operation, received type: " + oss.str());
};

mgp::Value InsertNodeRelationshipTypes(const mgp::Node &node,
                                       std::unordered_map<std::string_view, uint8_t> &type_direction) {
  mgp::Map result{};
  result.Insert("node", mgp::Value(node));

  std::unordered_set<std::string_view> types;
  if (type_direction.empty()) {
    for (const auto relationship : node.InRelationships()) {
      types.insert(relationship.Type());
    }
    for (const auto relationship : node.OutRelationships()) {
      types.insert(relationship.Type());
    }
  } else {
    for (const auto relationship : node.InRelationships()) {
      if (type_direction[relationship.Type()] & 1) {
        types.insert(relationship.Type());
      }
    }
    for (const auto relationship : node.OutRelationships()) {
      if (type_direction[relationship.Type()] & 2) {
        types.insert(relationship.Type());
      }
    }
  }

  mgp::List types_list{types.size()};
  for (const auto &type : types) {
    auto value = mgp::Value(type);
    types_list.Append(value);
  }
  result.Insert("types", mgp::Value(std::move(types_list)));

  return mgp::Value(std::move(result));
}

std::unordered_map<std::string_view, uint8_t> GetTypeDirection(const mgp::Value &types) {
  std::unordered_map<std::string_view, uint8_t> result;
  for (const auto &type_value : types.ValueList()) {
    auto type = type_value.ValueString();
    if (type.starts_with('<')) {
      if (type.ends_with('>')) {
        throw mgp::ValueException("<type> format not allowed. Use type instead.");
      }
      result[type.substr(1, type.size() - 1)] |= 1;
    } else if (type.ends_with('>')) {
      result[type.substr(0, type.size() - 1)] |= 2;
    } else {
      result[type] |= 3;
    }
  }
  return result;
}

mgp::List GetRelationshipTypes(mgp_graph *memgraph_graph, const mgp::Value &argument, const mgp::Value &types) {
  mgp::List result{};
  mgp::Graph graph{memgraph_graph};
  auto type_direction = GetTypeDirection(types);

  auto ParseNode = [&](const mgp::Value &value) {
    if (value.IsNode()) {
      result.AppendExtend(InsertNodeRelationshipTypes(value.ValueNode(), type_direction));
    } else if (value.IsInt()) {
      result.AppendExtend(
          InsertNodeRelationshipTypes(graph.GetNodeById(mgp::Id::FromInt(value.ValueInt())), type_direction));
    } else {
      ThrowException(value);
    }
  };

  if (!argument.IsList()) {
    ParseNode(argument);
    return result;
  }

  for (const auto &list_item : argument.ValueList()) {
    ParseNode(list_item);
  }

  return result;
}

void DetachDeleteNode(const mgp::Value &node, mgp::Graph &graph) {
  if (node.IsInt()) {
    graph.DetachDeleteNode(graph.GetNodeById(mgp::Id::FromInt(node.ValueInt())));
  } else if (node.IsNode()) {
    graph.DetachDeleteNode(node.ValueNode());
  } else {
    ThrowException(node);
  }
}

}  // namespace

void Nodes::RelationshipTypes(mgp_list *args, mgp_graph *memgraph_graph, mgp_result *result, mgp_memory *memory) {
>>>>>>> 6786f69e
  mgp::memory = memory;
  const auto arguments = mgp::List(args);
  const auto record_factory = mgp::RecordFactory(result);
  try {
<<<<<<< HEAD
    const mgp::Graph graph = mgp::Graph(memgraph_graph);
    const mgp::List nodes = arguments[0].ValueList();
    const mgp::List relationships = arguments[1].ValueList();
    if (nodes.Size() == 0 || relationships.Size() == 0) {
      throw mgp::ValueException("Input lists must not be empty!");
    }

    for (auto element: nodes) {
      if(!element.IsNode() && !element.IsInt()){
        throw mgp::ValueException("Input arguments must be nodes or their ID's");
      }
      mgp::Node node = element.IsNode() ? element.ValueNode() : graph.GetNodeById(mgp::Id::FromInt(element.ValueInt()));
      mgp::Map return_map = mgp::Map();
      mgp::Map relationship_map = mgp::Map();
      for (auto rel : relationships) {
        std::string rel_type{rel.ValueString()};
        if (RelationshipExist(node, rel_type)) {
          relationship_map.Insert(rel.ValueString(), mgp::Value(true));
        } else {
          relationship_map.Insert(rel.ValueString(), mgp::Value(false));
        }
      }
      return_map.Insert(std::string(kNodeRelationshipsExist).c_str(), mgp::Value(node));
      return_map.Insert(std::string(kRelationshipsExistStatus).c_str(), mgp::Value(std::move(relationship_map)));
      auto record = record_factory.NewRecord();
      record.Insert(std::string(kReturnRelationshipsExist).c_str(), std::move(return_map));
=======
    auto record = record_factory.NewRecord();
    record.Insert(std::string(kResultRelationshipTypes).c_str(),
                  GetRelationshipTypes(memgraph_graph, arguments[0], arguments[1]));

  } catch (const std::exception &e) {
    record_factory.SetErrorMessage(e.what());
    return;
  }
}

void Nodes::Delete(mgp_list *args, mgp_graph *memgraph_graph, mgp_result *result, mgp_memory *memory) {
  mgp::memory = memory;
  const auto arguments = mgp::List(args);
  const auto record_factory = mgp::RecordFactory(result);
  try {
    mgp::Graph graph{memgraph_graph};
    auto nodes{arguments[0]};

    if (!nodes.IsList()) {
      DetachDeleteNode(nodes, graph);
      return;
    }

    for (const auto &list_item : nodes.ValueList()) {
      DetachDeleteNode(list_item, graph);
    }

  } catch (const std::exception &e) {
    record_factory.SetErrorMessage(e.what());
    return;
  }
}


void Nodes::Link(mgp_list *args, mgp_graph *memgraph_graph, mgp_result *result, mgp_memory *memory) {
  mgp::memory = memory;
  const auto arguments = mgp::List(args);
  const auto record_factory = mgp::RecordFactory(result);
  try {
    mgp::Graph graph = mgp::Graph(memgraph_graph);
    const mgp::List list_nodes = arguments[0].ValueList();
    const std::string_view type{arguments[1].ValueString()};
    const size_t size = list_nodes.Size();
    if (size < minimumNodeListSize) {
      throw mgp::ValueException("You need to input at least 2 nodes");
    }

    for (size_t i = 0; i < size - 1; i++) {
      graph.CreateRelationship(list_nodes[i].ValueNode(), list_nodes[i + 1].ValueNode(), type);
>>>>>>> 6786f69e
    }

  } catch (const std::exception &e) {
    record_factory.SetErrorMessage(e.what());
    return;
  }
}<|MERGE_RESOLUTION|>--- conflicted
+++ resolved
@@ -1,6 +1,7 @@
 #include "nodes.hpp"
-
-<<<<<<< HEAD
+#include <unordered_set>
+#include "mgp.hpp"
+
 bool Nodes::RelationshipExist(const mgp::Node &node, std::string &rel_type) {
   char direction{' '};
   if (rel_type[0] == '<' && rel_type[rel_type.size() - 1] == '>') {
@@ -26,118 +27,10 @@
 }
 
 void Nodes::RelationshipsExist(mgp_list *args, mgp_graph *memgraph_graph, mgp_result *result, mgp_memory *memory) {
-=======
-#include <unordered_set>
-#include "mgp.hpp"
-
-namespace {
-void ThrowException(const mgp::Value &value) {
-  std::ostringstream oss;
-  oss << value.Type();
-  throw mgp::ValueException("Unsuppported type for this operation, received type: " + oss.str());
-};
-
-mgp::Value InsertNodeRelationshipTypes(const mgp::Node &node,
-                                       std::unordered_map<std::string_view, uint8_t> &type_direction) {
-  mgp::Map result{};
-  result.Insert("node", mgp::Value(node));
-
-  std::unordered_set<std::string_view> types;
-  if (type_direction.empty()) {
-    for (const auto relationship : node.InRelationships()) {
-      types.insert(relationship.Type());
-    }
-    for (const auto relationship : node.OutRelationships()) {
-      types.insert(relationship.Type());
-    }
-  } else {
-    for (const auto relationship : node.InRelationships()) {
-      if (type_direction[relationship.Type()] & 1) {
-        types.insert(relationship.Type());
-      }
-    }
-    for (const auto relationship : node.OutRelationships()) {
-      if (type_direction[relationship.Type()] & 2) {
-        types.insert(relationship.Type());
-      }
-    }
-  }
-
-  mgp::List types_list{types.size()};
-  for (const auto &type : types) {
-    auto value = mgp::Value(type);
-    types_list.Append(value);
-  }
-  result.Insert("types", mgp::Value(std::move(types_list)));
-
-  return mgp::Value(std::move(result));
-}
-
-std::unordered_map<std::string_view, uint8_t> GetTypeDirection(const mgp::Value &types) {
-  std::unordered_map<std::string_view, uint8_t> result;
-  for (const auto &type_value : types.ValueList()) {
-    auto type = type_value.ValueString();
-    if (type.starts_with('<')) {
-      if (type.ends_with('>')) {
-        throw mgp::ValueException("<type> format not allowed. Use type instead.");
-      }
-      result[type.substr(1, type.size() - 1)] |= 1;
-    } else if (type.ends_with('>')) {
-      result[type.substr(0, type.size() - 1)] |= 2;
-    } else {
-      result[type] |= 3;
-    }
-  }
-  return result;
-}
-
-mgp::List GetRelationshipTypes(mgp_graph *memgraph_graph, const mgp::Value &argument, const mgp::Value &types) {
-  mgp::List result{};
-  mgp::Graph graph{memgraph_graph};
-  auto type_direction = GetTypeDirection(types);
-
-  auto ParseNode = [&](const mgp::Value &value) {
-    if (value.IsNode()) {
-      result.AppendExtend(InsertNodeRelationshipTypes(value.ValueNode(), type_direction));
-    } else if (value.IsInt()) {
-      result.AppendExtend(
-          InsertNodeRelationshipTypes(graph.GetNodeById(mgp::Id::FromInt(value.ValueInt())), type_direction));
-    } else {
-      ThrowException(value);
-    }
-  };
-
-  if (!argument.IsList()) {
-    ParseNode(argument);
-    return result;
-  }
-
-  for (const auto &list_item : argument.ValueList()) {
-    ParseNode(list_item);
-  }
-
-  return result;
-}
-
-void DetachDeleteNode(const mgp::Value &node, mgp::Graph &graph) {
-  if (node.IsInt()) {
-    graph.DetachDeleteNode(graph.GetNodeById(mgp::Id::FromInt(node.ValueInt())));
-  } else if (node.IsNode()) {
-    graph.DetachDeleteNode(node.ValueNode());
-  } else {
-    ThrowException(node);
-  }
-}
-
-}  // namespace
-
-void Nodes::RelationshipTypes(mgp_list *args, mgp_graph *memgraph_graph, mgp_result *result, mgp_memory *memory) {
->>>>>>> 6786f69e
-  mgp::memory = memory;
-  const auto arguments = mgp::List(args);
-  const auto record_factory = mgp::RecordFactory(result);
-  try {
-<<<<<<< HEAD
+  mgp::memory = memory;
+  const auto arguments = mgp::List(args);
+  const auto record_factory = mgp::RecordFactory(result);
+  try {
     const mgp::Graph graph = mgp::Graph(memgraph_graph);
     const mgp::List nodes = arguments[0].ValueList();
     const mgp::List relationships = arguments[1].ValueList();
@@ -164,7 +57,120 @@
       return_map.Insert(std::string(kRelationshipsExistStatus).c_str(), mgp::Value(std::move(relationship_map)));
       auto record = record_factory.NewRecord();
       record.Insert(std::string(kReturnRelationshipsExist).c_str(), std::move(return_map));
-=======
+    }
+
+  } catch (const std::exception &e) {
+    record_factory.SetErrorMessage(e.what());
+    return;
+  }
+}
+
+namespace {
+void ThrowException(const mgp::Value &value) {
+  std::ostringstream oss;
+  oss << value.Type();
+  throw mgp::ValueException("Unsuppported type for this operation, received type: " + oss.str());
+};
+
+mgp::Value InsertNodeRelationshipTypes(const mgp::Node &node,
+                                       std::unordered_map<std::string_view, uint8_t> &type_direction) {
+  mgp::Map result{};
+  result.Insert("node", mgp::Value(node));
+
+  std::unordered_set<std::string_view> types;
+  if (type_direction.empty()) {
+    for (const auto relationship : node.InRelationships()) {
+      types.insert(relationship.Type());
+    }
+    for (const auto relationship : node.OutRelationships()) {
+      types.insert(relationship.Type());
+    }
+  } else {
+    for (const auto relationship : node.InRelationships()) {
+      if (type_direction[relationship.Type()] & 1) {
+        types.insert(relationship.Type());
+      }
+    }
+    for (const auto relationship : node.OutRelationships()) {
+      if (type_direction[relationship.Type()] & 2) {
+        types.insert(relationship.Type());
+      }
+    }
+  }
+
+  mgp::List types_list{types.size()};
+  for (const auto &type : types) {
+    auto value = mgp::Value(type);
+    types_list.Append(value);
+  }
+  result.Insert("types", mgp::Value(std::move(types_list)));
+
+  return mgp::Value(std::move(result));
+}
+
+std::unordered_map<std::string_view, uint8_t> GetTypeDirection(const mgp::Value &types) {
+  std::unordered_map<std::string_view, uint8_t> result;
+  for (const auto &type_value : types.ValueList()) {
+    auto type = type_value.ValueString();
+    if (type.starts_with('<')) {
+      if (type.ends_with('>')) {
+        throw mgp::ValueException("<type> format not allowed. Use type instead.");
+      }
+      result[type.substr(1, type.size() - 1)] |= 1;
+    } else if (type.ends_with('>')) {
+      result[type.substr(0, type.size() - 1)] |= 2;
+    } else {
+      result[type] |= 3;
+    }
+  }
+  return result;
+}
+
+mgp::List GetRelationshipTypes(mgp_graph *memgraph_graph, const mgp::Value &argument, const mgp::Value &types) {
+  mgp::List result{};
+  mgp::Graph graph{memgraph_graph};
+  auto type_direction = GetTypeDirection(types);
+
+  auto ParseNode = [&](const mgp::Value &value) {
+    if (value.IsNode()) {
+      result.AppendExtend(InsertNodeRelationshipTypes(value.ValueNode(), type_direction));
+    } else if (value.IsInt()) {
+      result.AppendExtend(
+          InsertNodeRelationshipTypes(graph.GetNodeById(mgp::Id::FromInt(value.ValueInt())), type_direction));
+    } else {
+      ThrowException(value);
+    }
+  };
+
+  if (!argument.IsList()) {
+    ParseNode(argument);
+    return result;
+  }
+
+  for (const auto &list_item : argument.ValueList()) {
+    ParseNode(list_item);
+  }
+
+  return result;
+}
+
+void DetachDeleteNode(const mgp::Value &node, mgp::Graph &graph) {
+  if (node.IsInt()) {
+    graph.DetachDeleteNode(graph.GetNodeById(mgp::Id::FromInt(node.ValueInt())));
+  } else if (node.IsNode()) {
+    graph.DetachDeleteNode(node.ValueNode());
+  } else {
+    ThrowException(node);
+  }
+}
+
+}  // namespace
+
+void Nodes::RelationshipTypes(mgp_list *args, mgp_graph *memgraph_graph, mgp_result *result, mgp_memory *memory) {
+  mgp::memory = memory;
+  const auto arguments = mgp::List(args);
+  const auto record_factory = mgp::RecordFactory(result);
+  try {
     auto record = record_factory.NewRecord();
     record.Insert(std::string(kResultRelationshipTypes).c_str(),
                   GetRelationshipTypes(memgraph_graph, arguments[0], arguments[1]));
@@ -214,7 +220,6 @@
 
     for (size_t i = 0; i < size - 1; i++) {
       graph.CreateRelationship(list_nodes[i].ValueNode(), list_nodes[i + 1].ValueNode(), type);
->>>>>>> 6786f69e
     }
 
   } catch (const std::exception &e) {
