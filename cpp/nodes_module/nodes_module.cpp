#include <cstddef>
#include <mgp.hpp>

#include "algorithm/nodes.hpp"

extern "C" int mgp_init_module(struct mgp_module *module, struct mgp_memory *memory) {
  try {
    mgp::memory = memory;
<<<<<<< HEAD
    AddProcedure(Nodes::RelationshipsExist, std::string(Nodes::kProcedureRelationshipsExist).c_str(),
                 mgp::ProcedureType::Read,
                 {mgp::Parameter(std::string(Nodes::kArgumentNodesRelationshipsExist).c_str(),
                                 {mgp::Type::List, mgp::Type::Any}),
                  mgp::Parameter(std::string(Nodes::kArgumentRelationshipsRelationshipsExist).c_str(),
                                 {mgp::Type::List, mgp::Type::String})},
                 {mgp::Return(std::string(Nodes::kReturnRelationshipsExist).c_str(), {mgp::Type::Map, mgp::Type::Any})},
                 module, memory);
=======
    AddProcedure(Nodes::Link, std::string(Nodes::kProcedureLink).c_str(), mgp::ProcedureType::Write,
                 {mgp::Parameter(std::string(Nodes::kArgumentNodesLink).c_str(), {mgp::Type::List, mgp::Type::Node}),
                  mgp::Parameter(std::string(Nodes::kArgumentTypeLink).c_str(), mgp::Type::String)},
                 {}, module, memory);

    AddProcedure(
        Nodes::RelationshipTypes, Nodes::kProcedureRelationshipTypes, mgp::ProcedureType::Read,
        {mgp::Parameter(Nodes::kRelationshipTypesArg1, mgp::Type::Any),
         mgp::Parameter(Nodes::kRelationshipTypesArg2, {mgp::Type::List, mgp::Type::String}, mgp::Value(mgp::List{}))},
        {mgp::Return(Nodes::kResultRelationshipTypes, {mgp::Type::List, mgp::Type::Map})}, module, memory);

    AddProcedure(Nodes::Delete, Nodes::kProcedureDelete, mgp::ProcedureType::Write,
                 {mgp::Parameter(Nodes::kDeleteArg1, mgp::Type::Any)}, {}, module, memory);
>>>>>>> 6786f69e

  } catch (const std::exception &e) {
    return 1;
  }

  return 0;
}

extern "C" int mgp_shutdown_module() { return 0; }<|MERGE_RESOLUTION|>--- conflicted
+++ resolved
@@ -6,16 +6,7 @@
 extern "C" int mgp_init_module(struct mgp_module *module, struct mgp_memory *memory) {
   try {
     mgp::memory = memory;
-<<<<<<< HEAD
-    AddProcedure(Nodes::RelationshipsExist, std::string(Nodes::kProcedureRelationshipsExist).c_str(),
-                 mgp::ProcedureType::Read,
-                 {mgp::Parameter(std::string(Nodes::kArgumentNodesRelationshipsExist).c_str(),
-                                 {mgp::Type::List, mgp::Type::Any}),
-                  mgp::Parameter(std::string(Nodes::kArgumentRelationshipsRelationshipsExist).c_str(),
-                                 {mgp::Type::List, mgp::Type::String})},
-                 {mgp::Return(std::string(Nodes::kReturnRelationshipsExist).c_str(), {mgp::Type::Map, mgp::Type::Any})},
-                 module, memory);
-=======
+
     AddProcedure(Nodes::Link, std::string(Nodes::kProcedureLink).c_str(), mgp::ProcedureType::Write,
                  {mgp::Parameter(std::string(Nodes::kArgumentNodesLink).c_str(), {mgp::Type::List, mgp::Type::Node}),
                   mgp::Parameter(std::string(Nodes::kArgumentTypeLink).c_str(), mgp::Type::String)},
@@ -29,7 +20,16 @@
 
     AddProcedure(Nodes::Delete, Nodes::kProcedureDelete, mgp::ProcedureType::Write,
                  {mgp::Parameter(Nodes::kDeleteArg1, mgp::Type::Any)}, {}, module, memory);
->>>>>>> 6786f69e
+
+    AddProcedure(Nodes::RelationshipsExist, std::string(Nodes::kProcedureRelationshipsExist).c_str(),
+                 mgp::ProcedureType::Read,
+                 {mgp::Parameter(std::string(Nodes::kArgumentNodesRelationshipsExist).c_str(),
+                                 {mgp::Type::List, mgp::Type::Any}),
+                  mgp::Parameter(std::string(Nodes::kArgumentRelationshipsRelationshipsExist).c_str(),
+                                 {mgp::Type::List, mgp::Type::String})},
+                 {mgp::Return(std::string(Nodes::kReturnRelationshipsExist).c_str(), {mgp::Type::Map, mgp::Type::Any})},
+                 module, memory);
+
 
   } catch (const std::exception &e) {
     return 1;
