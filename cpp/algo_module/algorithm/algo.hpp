#pragma once

<<<<<<< HEAD
#include <unordered_set>

=======
#include <cmath>
#include <memory>
>>>>>>> c2b96a3f
#include <mgp.hpp>
#include <queue>
#include <unordered_map>
#include <unordered_set>
#include <vector>

namespace Algo {
<<<<<<< HEAD

enum class RelDirection { kNone = -1, kAny = 0, kIncoming = 1, kOutgoing = 2, kBoth = 3 };

class PathFinder {
 public:
  PathFinder(const mgp::Node &start_node, const mgp::Node &end_node, int64_t max_length, const mgp::List &rel_types,
             const mgp::RecordFactory &record_factory);

  RelDirection GetDirection(const std::string &rel_type) const;

  void UpdateRelationshipDirection(const mgp::List &relationship_types);
  void DFS(const mgp::Node &curr_node, mgp::Path &curr_path, std::unordered_set<int64_t> &visited);
  void FindAllPaths();

 private:
  const mgp::Node start_node_;
  const mgp::Id end_node_id_;
  const int64_t max_length_;
  bool any_incoming_;
  bool any_outgoing_;
  bool all_incoming_;
  bool all_outgoing_;

  std::unordered_map<std::string_view, RelDirection> rel_direction_;
  const mgp::RecordFactory &record_factory_;
};

/* all_simple_paths constants */
constexpr const std::string_view kProcedureAllSimplePaths = "all_simple_paths";
constexpr const std::string_view kAllSimplePathsArg1 = "start_node";
constexpr const std::string_view kAllSimplePathsArg2 = "end_node";
constexpr const std::string_view kAllSimplePathsArg3 = "relationship_types";
constexpr const std::string_view kAllSimplePathsArg4 = "max_length";
constexpr const std::string_view kResultAllSimplePaths = "path";

=======
>>>>>>> c2b96a3f
/* cover constants */
constexpr std::string_view kProcedureCover = "cover";
constexpr std::string_view kCoverArg1 = "nodes";
constexpr std::string_view kCoverRet1 = "rel";

void AllSimplePaths(mgp_list *args, mgp_graph *memgraph_graph, mgp_result *result, mgp_memory *memory);

void Cover(mgp_list *args, mgp_graph *memgraph_graph, mgp_result *result, mgp_memory *memory);

<<<<<<< HEAD
=======
/* from_nodes constants */
constexpr const std::string_view kProcedureAStar = "astar";
constexpr const std::string_view kAStarStart = "start";
constexpr const std::string_view kAStarTarget = "target";
constexpr const std::string_view kAStarConfig = "config";
constexpr const std::string_view kAStarPath = "path";
constexpr const std::string_view kAStarWeight = "weight";
const std::string kDefaultHeuristic = "";
const std::string kDefaultDistance = "distance";
const std::string kDefaultLatitude = "lat";
const std::string kDefaultLongitude = "lon";

enum class RelationshipType { IN, OUT };
struct NodeObject {
 public:
  // heuristic distance of the node
  double heuristic_distance;
  // total distance of the path to the node
  double total_distance;
  // the node the object represents
  mgp::Node node;
  // path relationship that leads into the node
  mgp::Relationship rel;
  // previous node object
  std::shared_ptr<NodeObject> prev;

  NodeObject(const double heuristic_distance, const double total_distance, const mgp::Node &node,
             const mgp::Relationship &rel, const std::shared_ptr<NodeObject> &prev)
      : heuristic_distance(heuristic_distance), total_distance(total_distance), node(node), rel(rel), prev(prev) {}

  struct Hash {
    size_t operator()(const std::shared_ptr<NodeObject> &nodeObj) const {
      return std::hash<int64_t>()(nodeObj->node.Id().AsInt());
    }
  };

  struct Comp {
    bool operator()(const std::shared_ptr<NodeObject> &nodeObj, const std::shared_ptr<NodeObject> &nodeObj2) {
      return nodeObj->total_distance + nodeObj->heuristic_distance >
             nodeObj2->total_distance + nodeObj2->heuristic_distance;
    }
  };

  struct Equal {
    bool operator()(const std::shared_ptr<NodeObject> &nodeObj, const std::shared_ptr<NodeObject> &nodeObj2) const {
      return nodeObj->node.Id() == nodeObj2->node.Id();
    }
  };
};

class Open {
 public:
  /*since C++ pq doesnt enable to do std::find or loop and find element in pq,
  and for A* we need to see if elements already exist in pq, I created a class open, which
  uses a pq normally for A*, but also has a set which checks if the value is
  already in pq, and if it has lesser path distance to it*/
  std::priority_queue<std::shared_ptr<NodeObject>, std::vector<std::shared_ptr<NodeObject>>, NodeObject::Comp> pq;
  std::unordered_map<mgp::Id, double> set;

  bool Empty() { return set.empty(); }

  const std::shared_ptr<NodeObject> Top() {
    while (set.find(pq.top()->node.Id()) == set.end()) {  // this is to make sure duplicates are ignored
      pq.pop();
    }
    return pq.top();
  }

  void Pop() {
    set.erase(pq.top()->node.Id());
    pq.pop();
  }

  void InsertOrUpdate(const std::shared_ptr<NodeObject> &elem) {
    auto it = set.find(elem->node.Id());
    if (it != set.end()) {
      if (elem->total_distance < it->second) {
        it->second = elem->total_distance;
        pq.push(elem);
      }
      return;
    }
    pq.push(elem);
    set.insert({elem->node.Id(), elem->total_distance});
  }

  Open() = default;
};

class Closed {
 public:
  std::unordered_set<std::shared_ptr<NodeObject>, NodeObject::Hash, NodeObject::Equal> closed;

  bool Empty() { return closed.empty(); }
  void Erase(const std::shared_ptr<NodeObject> &obj) { closed.erase(obj); }

  bool FindAndCompare(const std::shared_ptr<NodeObject> &obj) {
    auto it = closed.find(obj);
    if (it != closed.end()) {
      bool erase = (*it)->total_distance > obj->total_distance;
      if (erase) {
        closed.erase(it);
      }
      return erase;
    }
    return true;
  }

  void Insert(const std::shared_ptr<NodeObject> &obj) { closed.insert(obj); }

  Closed() = default;
};

class Config {
 public:
  bool unweighted = false;
  double epsilon = 1.0;
  std::string distance_prop = kDefaultDistance;
  std::string heuristic_name = kDefaultHeuristic;
  std::string latitude_name = kDefaultLatitude;
  std::string longitude_name = kDefaultLongitude;
  std::unordered_set<std::string> whitelist;
  std::unordered_set<std::string> blacklist;
  std::unordered_set<std::string> in_rels;
  std::unordered_set<std::string> out_rels;
  bool duration = false;

  Config(const mgp::Map &map) {
    if (!map.At("unweighted").IsNull()) {
      unweighted = map.At("unweighted").ValueBool();
    }
    if (!map.At("epsilon").IsNull()) {
      epsilon = map.At("epsilon").ValueNumeric();
    }
    if (!map.At("distance_prop").IsNull()) {
      distance_prop = map.At("distance_prop").ValueString();
    }
    if (!map.At("heuristic_name").IsNull()) {
      heuristic_name = map.At("heuristic_name").ValueString();
    }
    if (!map.At("latitude_name").IsNull()) {
      latitude_name = map.At("latitude_name").ValueString();
    }
    if (!map.At("longitude_name").IsNull()) {
      longitude_name = map.At("longitude_name").ValueString();
    }
    if (!map.At("whitelisted_labels").IsNull()) {
      auto list = map.At("whitelisted_labels").ValueList();
      for (const auto value : list) {
        whitelist.insert(std::string(value.ValueString()));
      }
    }
    if (!map.At("blacklisted_labels").IsNull()) {
      auto list = map.At("blacklisted_labels").ValueList();
      for (const auto value : list) {
        blacklist.insert(std::string(value.ValueString()));
      }
    }
    if (!map.At("relationships_filter").IsNull()) {
      auto list = map.At("relationships_filter").ValueList();
      for (const auto value : list) {
        auto rel_type = std::string(value.ValueString());
        const size_t size = rel_type.size();
        const char first_elem = rel_type[0];
        const char last_elem = rel_type[size - 1];

        if (first_elem == '<' && size != 1) {
          in_rels.insert(rel_type.erase(0, 1));  // only specified incoming relationships are allowed
        } else if (last_elem == '>' && size != 1) {
          rel_type.pop_back();
          out_rels.insert(rel_type);  // only specifed outgoing relationships are allowed
        } else {                      // if not specified, a relationship goes both ways
          in_rels.insert(rel_type);
          out_rels.insert(rel_type);
        }
      }
    }

    if (!map.At("duration").IsNull()) {
      duration = map.At("duration").ValueBool();
    }
  }
};

struct GoalNodes {
  const mgp::Node start;
  const mgp::Node target;
  std::pair<double, double> lat_lon;

  GoalNodes(const mgp::Node &start, const mgp::Node &target, const std::pair<double, double> lat_lon)
      : start(start), target(target), lat_lon(lat_lon) {}
  GoalNodes(const mgp::Node &start, const mgp::Node &target) : start(start), target(target) {}
};

struct TrackingLists {
  Open open;
  Closed closed;
};

double GetHaversineDistance(double lat1, double lon1, double lat2, double lon2);
double GetRadians(double degrees);
void AStar(mgp_list *args, mgp_graph *memgraph_graph, mgp_result *result, mgp_memory *memory);
bool RelOk(const mgp::Relationship &rel, const Config &config, const RelationshipType rel_type);
bool IsLabelOk(const mgp::Node &node, const Config &config);
std::pair<mgp::Path, double> BuildResult(std::shared_ptr<NodeObject> final_node, const mgp::Node &start);
std::shared_ptr<NodeObject> InitializeStart(const mgp::Node &start);
std::pair<mgp::Path, double> HelperAstar(const GoalNodes &nodes, const Config &config);
void ExpandRelationships(const std::shared_ptr<NodeObject> &prev, const RelationshipType rel_type,
                         const GoalNodes &nodes, TrackingLists &lists, const Config &config);
double CalculateHeuristic(const Config &config, const mgp::Node &node, const GoalNodes &nodes);
std::pair<double, double> GetLatLon(const mgp::Node &target, const Config &config);
double CalculateDistance(const Config &config, const mgp::Relationship &rel);
void CheckConfigTypes(const mgp::Map &map);

>>>>>>> c2b96a3f
}  // namespace Algo<|MERGE_RESOLUTION|>--- conflicted
+++ resolved
@@ -1,12 +1,7 @@
 #pragma once
 
-<<<<<<< HEAD
-#include <unordered_set>
-
-=======
 #include <cmath>
 #include <memory>
->>>>>>> c2b96a3f
 #include <mgp.hpp>
 #include <queue>
 #include <unordered_map>
@@ -14,7 +9,6 @@
 #include <vector>
 
 namespace Algo {
-<<<<<<< HEAD
 
 enum class RelDirection { kNone = -1, kAny = 0, kIncoming = 1, kOutgoing = 2, kBoth = 3 };
 
@@ -50,8 +44,6 @@
 constexpr const std::string_view kAllSimplePathsArg4 = "max_length";
 constexpr const std::string_view kResultAllSimplePaths = "path";
 
-=======
->>>>>>> c2b96a3f
 /* cover constants */
 constexpr std::string_view kProcedureCover = "cover";
 constexpr std::string_view kCoverArg1 = "nodes";
@@ -61,8 +53,6 @@
 
 void Cover(mgp_list *args, mgp_graph *memgraph_graph, mgp_result *result, mgp_memory *memory);
 
-<<<<<<< HEAD
-=======
 /* from_nodes constants */
 constexpr const std::string_view kProcedureAStar = "astar";
 constexpr const std::string_view kAStarStart = "start";
@@ -277,5 +267,4 @@
 double CalculateDistance(const Config &config, const mgp::Relationship &rel);
 void CheckConfigTypes(const mgp::Map &map);
 
->>>>>>> c2b96a3f
 }  // namespace Algo