#include <mgp.hpp>

#include "algorithm/map.hpp"

extern "C" int mgp_init_module(struct mgp_module *module, struct mgp_memory *memory) {
  try {
    mgp::memory = memory;
<<<<<<< HEAD
    AddProcedure(
        Map::FromLists, std::string(Map::kProcedureFromLists).c_str(), mgp::ProcedureType::Read,
        {mgp::Parameter(std::string(Map::kArgumentListKeysFromLists).c_str(), {mgp::Type::List, mgp::Type::String}),
         mgp::Parameter(std::string(Map::kArgumentListValuesFromLists).c_str(), {mgp::Type::List, mgp::Type::Any})},
        {mgp::Return(std::string(Map::kReturnListFromLists).c_str(), {mgp::Type::Map, mgp::Type::Any})}, module,
        memory);
=======
    AddProcedure(Map::Flatten, std::string(Map::kProcedureFlatten).c_str(), mgp::ProcedureType::Read,
                 {mgp::Parameter(std::string(Map::kArgumentMapFlatten).c_str(), {mgp::Type::Map, mgp::Type::Any}),
                  mgp::Parameter(std::string(Map::kArgumentDelimiterFlatten).c_str(), {mgp::Type::String}, ".")},
                 {mgp::Return(std::string(Map::kReturnValueFlatten).c_str(), {mgp::Type::Map, mgp::Type::Any})}, module,
                 memory);

>>>>>>> 4d138b7a
  } catch (const std::exception &e) {
    return 1;
  }

  return 0;
}

extern "C" int mgp_shutdown_module() { return 0; }<|MERGE_RESOLUTION|>--- conflicted
+++ resolved
@@ -5,21 +5,18 @@
 extern "C" int mgp_init_module(struct mgp_module *module, struct mgp_memory *memory) {
   try {
     mgp::memory = memory;
-<<<<<<< HEAD
+    AddProcedure(Map::Flatten, std::string(Map::kProcedureFlatten).c_str(), mgp::ProcedureType::Read,
+                 {mgp::Parameter(std::string(Map::kArgumentMapFlatten).c_str(), {mgp::Type::Map, mgp::Type::Any}),
+                  mgp::Parameter(std::string(Map::kArgumentDelimiterFlatten).c_str(), {mgp::Type::String}, ".")},
+                 {mgp::Return(std::string(Map::kReturnValueFlatten).c_str(), {mgp::Type::Map, mgp::Type::Any})}, module,
+                 memory);
     AddProcedure(
         Map::FromLists, std::string(Map::kProcedureFromLists).c_str(), mgp::ProcedureType::Read,
         {mgp::Parameter(std::string(Map::kArgumentListKeysFromLists).c_str(), {mgp::Type::List, mgp::Type::String}),
          mgp::Parameter(std::string(Map::kArgumentListValuesFromLists).c_str(), {mgp::Type::List, mgp::Type::Any})},
         {mgp::Return(std::string(Map::kReturnListFromLists).c_str(), {mgp::Type::Map, mgp::Type::Any})}, module,
         memory);
-=======
-    AddProcedure(Map::Flatten, std::string(Map::kProcedureFlatten).c_str(), mgp::ProcedureType::Read,
-                 {mgp::Parameter(std::string(Map::kArgumentMapFlatten).c_str(), {mgp::Type::Map, mgp::Type::Any}),
-                  mgp::Parameter(std::string(Map::kArgumentDelimiterFlatten).c_str(), {mgp::Type::String}, ".")},
-                 {mgp::Return(std::string(Map::kReturnValueFlatten).c_str(), {mgp::Type::Map, mgp::Type::Any})}, module,
-                 memory);
 
->>>>>>> 4d138b7a
   } catch (const std::exception &e) {
     return 1;
   }
