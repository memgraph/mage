--- conflicted
+++ resolved
@@ -5,23 +5,20 @@
 
 namespace Map {
 
-<<<<<<< HEAD
 /* from_values constants */
 constexpr const std::string_view kProcedureFromValues = "from_values";
 constexpr const std::string_view kFromValuesArg1 = "values";
 constexpr const std::string_view kResultFromValues = "map";
 
-void FromValues(mgp_list *args, mgp_graph *memgraph_graph, mgp_result *result, mgp_memory *memory);
-=======
+/* set_key constants */
 constexpr const std::string_view kProcedureSetKey = "set_key";
-
 constexpr const std::string_view kSetKeyArg1 = "map";
 constexpr const std::string_view kSetKeyArg2 = "key";
 constexpr const std::string_view kSetKeyArg3 = "value";
-
 constexpr const std::string_view kResultSetKey = "map";
 
+void FromValues(mgp_list *args, mgp_graph *memgraph_graph, mgp_result *result, mgp_memory *memory);
+
 void SetKey(mgp_list *args, mgp_graph *memgraph_graph, mgp_result *result, mgp_memory *memory);
->>>>>>> a766b950
 
 }  // namespace Map