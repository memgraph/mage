#include "map.hpp"

<<<<<<< HEAD
void Map::removeRecursionSet(mgp::Map &result, bool recursive, std::unordered_set<std::string_view> &set) {
  for (auto element : result) {
    bool inSet = false;
    if (set.find(element.key) != set.end()) {
      inSet = true;
    }
    if (inSet) {
      result.Erase(element.key);
      continue;
    }
    if (element.value.IsMap() && recursive) {
      mgp::Map non_const_value_map = mgp::Map(std::move(element.value.ValueMap()));
      removeRecursionSet(non_const_value_map, recursive, set);
      if (non_const_value_map.Empty()) {
        result.Erase(element.key);
        continue;
      }
      result.Update(element.key, mgp::Value(std::move(non_const_value_map)));
    }
  }
}

void Map::RemoveKeys(mgp_list *args, mgp_graph *memgraph_graph, mgp_result *result, mgp_memory *memory) {
=======
void Map::flattenRecursion(mgp::Map &result, const mgp::Map &input, const std::string &key,
                           const std::string &delimiter) {
  for (auto element : input) {
    std::string el_key(element.key);
    if (element.value.IsMap()) {
      flattenRecursion(result, element.value.ValueMap(), key + el_key + delimiter, delimiter);
    } else {
      result.Insert(key + el_key, element.value);
    }
  }
}

void Map::Flatten(mgp_list *args, mgp_graph *memgraph_graph, mgp_result *result, mgp_memory *memory) {
  mgp::memory = memory;
  const auto arguments = mgp::List(args);
  const auto record_factory = mgp::RecordFactory(result);
  try {
    const mgp::Map map = arguments[0].ValueMap();
    const std::string delimiter(arguments[1].ValueString());
    mgp::Map result_map = mgp::Map();
    flattenRecursion(result_map, map, "", delimiter);
    auto record = record_factory.NewRecord();
    record.Insert(std::string(Map::kReturnValueFlatten).c_str(), std::move(result_map));

  } catch (const std::exception &e) {
    record_factory.SetErrorMessage(e.what());
    return;
  }
}

void Map::FromLists(mgp_list *args, mgp_graph *memgraph_graph, mgp_result *result, mgp_memory *memory) {
>>>>>>> 3755a9da
  mgp::memory = memory;
  auto arguments = mgp::List(args);
  const auto record_factory = mgp::RecordFactory(result);
  try {
<<<<<<< HEAD
    mgp::Map map = arguments[0].ValueMap();
    const mgp::List list = arguments[1].ValueList();
    bool recursive = arguments[2].ValueBool();
    std::unordered_set<std::string_view> set;
    for (auto elem : list) {
      set.insert(std::move(elem.ValueString()));
    }
    removeRecursionSet(map, recursive, set);
    auto record = record_factory.NewRecord();
    record.Insert(std::string(Map::kReturnRemoveKeys).c_str(), std::move(map));
=======
    mgp::List list1 = arguments[0].ValueList(); 
    mgp::List list2 = arguments[1].ValueList();

    const auto expected_list_size = list1.Size();
    if (expected_list_size  != list2.Size() || expected_list_size  == 0) {
      throw mgp::ValueException("Lists must be of same size and not empty");
    }
    mgp::Map result = mgp::Map();
    for (size_t i = 0; i < expected_list_size ; i++) {
      result.Update(std::move(list1[i].ValueString()), std::move(list2[i]));
    }
    auto record = record_factory.NewRecord();
    record.Insert(std::string(Map::kReturnListFromLists).c_str(), std::move(result));
>>>>>>> 3755a9da

  } catch (const std::exception &e) {
    record_factory.SetErrorMessage(e.what());
    return;
  }
}<|MERGE_RESOLUTION|>--- conflicted
+++ resolved
@@ -1,30 +1,5 @@
 #include "map.hpp"
 
-<<<<<<< HEAD
-void Map::removeRecursionSet(mgp::Map &result, bool recursive, std::unordered_set<std::string_view> &set) {
-  for (auto element : result) {
-    bool inSet = false;
-    if (set.find(element.key) != set.end()) {
-      inSet = true;
-    }
-    if (inSet) {
-      result.Erase(element.key);
-      continue;
-    }
-    if (element.value.IsMap() && recursive) {
-      mgp::Map non_const_value_map = mgp::Map(std::move(element.value.ValueMap()));
-      removeRecursionSet(non_const_value_map, recursive, set);
-      if (non_const_value_map.Empty()) {
-        result.Erase(element.key);
-        continue;
-      }
-      result.Update(element.key, mgp::Value(std::move(non_const_value_map)));
-    }
-  }
-}
-
-void Map::RemoveKeys(mgp_list *args, mgp_graph *memgraph_graph, mgp_result *result, mgp_memory *memory) {
-=======
 void Map::flattenRecursion(mgp::Map &result, const mgp::Map &input, const std::string &key,
                            const std::string &delimiter) {
   for (auto element : input) {
@@ -56,23 +31,10 @@
 }
 
 void Map::FromLists(mgp_list *args, mgp_graph *memgraph_graph, mgp_result *result, mgp_memory *memory) {
->>>>>>> 3755a9da
   mgp::memory = memory;
   auto arguments = mgp::List(args);
   const auto record_factory = mgp::RecordFactory(result);
   try {
-<<<<<<< HEAD
-    mgp::Map map = arguments[0].ValueMap();
-    const mgp::List list = arguments[1].ValueList();
-    bool recursive = arguments[2].ValueBool();
-    std::unordered_set<std::string_view> set;
-    for (auto elem : list) {
-      set.insert(std::move(elem.ValueString()));
-    }
-    removeRecursionSet(map, recursive, set);
-    auto record = record_factory.NewRecord();
-    record.Insert(std::string(Map::kReturnRemoveKeys).c_str(), std::move(map));
-=======
     mgp::List list1 = arguments[0].ValueList(); 
     mgp::List list2 = arguments[1].ValueList();
 
@@ -86,7 +48,50 @@
     }
     auto record = record_factory.NewRecord();
     record.Insert(std::string(Map::kReturnListFromLists).c_str(), std::move(result));
->>>>>>> 3755a9da
+
+  } catch (const std::exception &e) {
+    record_factory.SetErrorMessage(e.what());
+    return;
+  }
+}
+
+void Map::RemoveRecursionSet(mgp::Map &result, bool recursive, std::unordered_set<std::string_view> &set) {
+  for (auto element : result) {
+    bool inSet = false;
+    if (set.find(element.key) != set.end()) {
+      inSet = true;
+    }
+    if (inSet) {
+      result.Erase(element.key);
+      continue;
+    }
+    if (element.value.IsMap() && recursive) {
+      mgp::Map non_const_value_map = mgp::Map(std::move(element.value.ValueMap()));
+      RemoveRecursionSet(non_const_value_map, recursive, set);
+      if (non_const_value_map.Empty()) {
+        result.Erase(element.key);
+        continue;
+      }
+      result.Update(element.key, mgp::Value(std::move(non_const_value_map)));
+    }
+  }
+}
+
+void Map::RemoveKeys(mgp_list *args, mgp_graph *memgraph_graph, mgp_result *result, mgp_memory *memory) {
+  mgp::memory = memory;
+  auto arguments = mgp::List(args);
+  const auto record_factory = mgp::RecordFactory(result);
+  try {
+    mgp::Map map = arguments[0].ValueMap();
+    const mgp::List list = arguments[1].ValueList();
+    bool recursive = arguments[2].ValueBool();
+    std::unordered_set<std::string_view> set;
+    for (auto elem : list) {
+      set.insert(std::move(elem.ValueString()));
+    }
+    RemoveRecursionSet(map, recursive, set);
+    auto record = record_factory.NewRecord();
+    record.Insert(std::string(Map::kReturnRemoveKeys).c_str(), std::move(map));
 
   } catch (const std::exception &e) {
     record_factory.SetErrorMessage(e.what());
