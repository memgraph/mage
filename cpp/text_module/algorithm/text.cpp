#include "text.hpp"

<<<<<<< HEAD
#include <fmt/args.h>
#include <fmt/format.h>

void Text::Join(mgp_list *args, mgp_graph * /*memgraph_graph*/, mgp_result *result, mgp_memory *memory) {
  mgp::MemoryDispatcherGuard guard{memory};
  ;
=======
#include <regex>
#include <vector>

void Text::Join(mgp_list *args, mgp_graph * /*memgraph_graph*/, mgp_result *result, mgp_memory *memory) {
  mgp::MemoryDispatcherGuard guard{memory};
>>>>>>> 9d4f9b90
  const auto arguments = mgp::List(args);
  const auto record_factory = mgp::RecordFactory(result);

  try {
    const auto list{arguments[0].ValueList()};
    const auto delimiter{arguments[1].ValueString()};

    std::string result;
    if (list.Empty()) {
      auto record = record_factory.NewRecord();
      record.Insert(std::string(kResultJoin).c_str(), result);
      return;
    }

    auto iterator = list.begin();
    result += (*iterator).ValueString();

    for (++iterator; iterator != list.end(); ++iterator) {
      result += delimiter;
      result += (*iterator).ValueString();
    }

    auto record = record_factory.NewRecord();
    record.Insert(std::string(kResultJoin).c_str(), result);

  } catch (const std::exception &e) {
    record_factory.SetErrorMessage(e.what());
    return;
  }
}

<<<<<<< HEAD
void Text::Format(mgp_list *args, mgp_graph * /*memgraph_graph*/, mgp_result *result, mgp_memory *memory) {
  mgp::MemoryDispatcherGuard guard{memory};
  ;
=======
void Text::RegexGroups(mgp_list *args, mgp_graph * /*memgraph_graph*/, mgp_result *result, mgp_memory *memory) {
  mgp::MemoryDispatcherGuard guard{memory};
>>>>>>> 9d4f9b90
  const auto arguments = mgp::List(args);
  const auto record_factory = mgp::RecordFactory(result);

  try {
<<<<<<< HEAD
    std::string text{arguments[0].ValueString()};
    const auto params{arguments[1].ValueList()};

    fmt::dynamic_format_arg_store<fmt::format_context> storage;
    std::for_each(params.begin(), params.end(),
                  [&storage](const mgp::Value &value) { storage.push_back(value.ToString()); });

    std::string result = fmt::vformat(text, storage);

    auto record = record_factory.NewRecord();
    record.Insert(std::string(kResultFormat).c_str(), result);
=======
    const std::string input{arguments[0].ValueString()};
    const std::string regex_str{arguments[1].ValueString()};

    std::regex regex{regex_str};

    size_t mark_count = regex.mark_count();
    std::vector<int> submatches;
    for (size_t i = 0; i <= mark_count; ++i) {
      submatches.emplace_back(i);
    }

    mgp::List all_results;
    mgp::List local_results;
    uint32_t cnt = 1;
    auto words_begin = std::sregex_token_iterator(input.begin(), input.end(), regex, submatches);
    auto words_end = std::sregex_token_iterator();

    for (auto it = words_begin; it != words_end; it++, cnt++) {
      if (auto match = it->str(); !match.empty()) {
        local_results.AppendExtend(mgp::Value(match));
      }
      if (cnt % (mark_count + 1) == 0) {
        all_results.AppendExtend(mgp::Value(local_results));
        local_results = mgp::List();
      }
    }

    auto record = record_factory.NewRecord();
    record.Insert(std::string(kResultRegexGroups).c_str(), all_results);
>>>>>>> 9d4f9b90

  } catch (const std::exception &e) {
    record_factory.SetErrorMessage(e.what());
    return;
  }
}<|MERGE_RESOLUTION|>--- conflicted
+++ resolved
@@ -1,19 +1,13 @@
 #include "text.hpp"
 
-<<<<<<< HEAD
+#include <regex>
+#include <vector>
+
 #include <fmt/args.h>
 #include <fmt/format.h>
 
 void Text::Join(mgp_list *args, mgp_graph * /*memgraph_graph*/, mgp_result *result, mgp_memory *memory) {
   mgp::MemoryDispatcherGuard guard{memory};
-  ;
-=======
-#include <regex>
-#include <vector>
-
-void Text::Join(mgp_list *args, mgp_graph * /*memgraph_graph*/, mgp_result *result, mgp_memory *memory) {
-  mgp::MemoryDispatcherGuard guard{memory};
->>>>>>> 9d4f9b90
   const auto arguments = mgp::List(args);
   const auto record_factory = mgp::RecordFactory(result);
 
@@ -41,23 +35,15 @@
 
   } catch (const std::exception &e) {
     record_factory.SetErrorMessage(e.what());
-    return;
   }
 }
 
-<<<<<<< HEAD
 void Text::Format(mgp_list *args, mgp_graph * /*memgraph_graph*/, mgp_result *result, mgp_memory *memory) {
   mgp::MemoryDispatcherGuard guard{memory};
-  ;
-=======
-void Text::RegexGroups(mgp_list *args, mgp_graph * /*memgraph_graph*/, mgp_result *result, mgp_memory *memory) {
-  mgp::MemoryDispatcherGuard guard{memory};
->>>>>>> 9d4f9b90
   const auto arguments = mgp::List(args);
   const auto record_factory = mgp::RecordFactory(result);
 
   try {
-<<<<<<< HEAD
     std::string text{arguments[0].ValueString()};
     const auto params{arguments[1].ValueList()};
 
@@ -69,7 +55,18 @@
 
     auto record = record_factory.NewRecord();
     record.Insert(std::string(kResultFormat).c_str(), result);
-=======
+
+  } catch (const std::exception &e) {
+    record_factory.SetErrorMessage(e.what());
+  }
+}
+
+void Text::RegexGroups(mgp_list *args, mgp_graph * /*memgraph_graph*/, mgp_result *result, mgp_memory *memory) {
+  mgp::MemoryDispatcherGuard guard{memory};
+  const auto arguments = mgp::List(args);
+  const auto record_factory = mgp::RecordFactory(result);
+
+  try {
     const std::string input{arguments[0].ValueString()};
     const std::string regex_str{arguments[1].ValueString()};
 
@@ -99,10 +96,8 @@
 
     auto record = record_factory.NewRecord();
     record.Insert(std::string(kResultRegexGroups).c_str(), all_results);
->>>>>>> 9d4f9b90
 
   } catch (const std::exception &e) {
     record_factory.SetErrorMessage(e.what());
-    return;
   }
 }