--- conflicted
+++ resolved
@@ -5,7 +5,6 @@
 extern "C" int mgp_init_module(struct mgp_module *module, struct mgp_memory *memory) {
   try {
     mgp::memory = memory;
-<<<<<<< HEAD
     AddProcedure(Node::RelationshipsExist, std::string(Node::kProcedureRelationshipsExist).c_str(),
                  mgp::ProcedureType::Read,
                  {mgp::Parameter(std::string(Node::kArgumentNodesRelationshipsExist).c_str(), mgp::Type::Node),
@@ -13,7 +12,6 @@
                                  {mgp::Type::List, mgp::Type::String})},
                  {mgp::Return(std::string(Node::kReturnRelationshipsExist).c_str(), {mgp::Type::Map, mgp::Type::Any})},
                  module, memory);
-=======
     AddProcedure(
         Node::RelExists, Node::kProcedureRelExists, mgp::ProcedureType::Read,
         {mgp::Parameter(Node::kArgumentsNode, mgp::Type::Node),
@@ -25,7 +23,6 @@
         {mgp::Parameter(Node::kRelationshipTypesArg1, mgp::Type::Node),
          mgp::Parameter(Node::kRelationshipTypesArg2, {mgp::Type::List, mgp::Type::String}, mgp::Value(mgp::List{}))},
         {mgp::Return(Node::kResultRelationshipTypes, {mgp::Type::List, mgp::Type::String})}, module, memory);
->>>>>>> ebbea9c4
 
   } catch (const std::exception &e) {
     return 1;
