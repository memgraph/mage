#include <mgp.hpp>

#include "algorithm/node.hpp"

extern "C" int mgp_init_module(struct mgp_module *module, struct mgp_memory *memory) {
  try {
<<<<<<< HEAD
    mgp::MemoryDispatcherGuard guard{memory};
=======
    mgp::MemoryDispatcherGuard guard{memory};;
>>>>>>> d812a045
    AddProcedure(Node::RelationshipsExist, std::string(Node::kProcedureRelationshipsExist).c_str(),
                 mgp::ProcedureType::Read,
                 {mgp::Parameter(std::string(Node::kArgumentNodesRelationshipsExist).c_str(), mgp::Type::Node),
                  mgp::Parameter(std::string(Node::kArgumentRelationshipsRelationshipsExist).c_str(),
                                 {mgp::Type::List, mgp::Type::String})},
                 {mgp::Return(std::string(Node::kReturnRelationshipsExist).c_str(), {mgp::Type::Map, mgp::Type::Any})},
                 module, memory);

    AddProcedure(
        Node::RelationshipExists, Node::kProcedureRelationshipExists, mgp::ProcedureType::Read,
        {mgp::Parameter(Node::kArgumentsNode, mgp::Type::Node),
         mgp::Parameter(Node::kArgumentsPattern, {mgp::Type::List, mgp::Type::String}, mgp::Value(mgp::List{}))},
        {mgp::Return(Node::kReturnRelationshipExists, mgp::Type::Bool)}, module, memory);

    AddProcedure(
        Node::RelationshipTypes, Node::kProcedureRelationshipTypes, mgp::ProcedureType::Read,
        {mgp::Parameter(Node::kRelationshipTypesArg1, mgp::Type::Node),
         mgp::Parameter(Node::kRelationshipTypesArg2, {mgp::Type::List, mgp::Type::String}, mgp::Value(mgp::List{}))},
        {mgp::Return(Node::kResultRelationshipTypes, {mgp::Type::List, mgp::Type::String})}, module, memory);

    mgp::AddFunction(Node::DegreeIn, Node::kFunctionDegreeIn,
                     {mgp::Parameter(Node::kDegreeInArg1, mgp::Type::Node),
                      mgp::Parameter(Node::kDegreeInArg2, mgp::Type::String, "")},
                     module, memory);

    mgp::AddFunction(Node::DegreeOut, Node::kFunctionDegreeOut,
                     {mgp::Parameter(Node::kDegreeOutArg1, mgp::Type::Node),
                      mgp::Parameter(Node::kDegreeOutArg2, mgp::Type::String, "")},
                     module, memory);

  } catch (const std::exception &e) {
    return 1;
  }

  return 0;
}

extern "C" int mgp_shutdown_module() { return 0; }<|MERGE_RESOLUTION|>--- conflicted
+++ resolved
@@ -4,11 +4,9 @@
 
 extern "C" int mgp_init_module(struct mgp_module *module, struct mgp_memory *memory) {
   try {
-<<<<<<< HEAD
+
     mgp::MemoryDispatcherGuard guard{memory};
-=======
-    mgp::MemoryDispatcherGuard guard{memory};;
->>>>>>> d812a045
+
     AddProcedure(Node::RelationshipsExist, std::string(Node::kProcedureRelationshipsExist).c_str(),
                  mgp::ProcedureType::Read,
                  {mgp::Parameter(std::string(Node::kArgumentNodesRelationshipsExist).c_str(), mgp::Type::Node),
