--- conflicted
+++ resolved
@@ -1,5 +1,8 @@
 #include "node.hpp"
-<<<<<<< HEAD
+
+#include <unordered_set>
+
+#include "mgp.hpp"
 
 bool Node::RelationshipExist(const mgp::Node &node, std::string &rel_type) {
   char direction{' '};
@@ -19,34 +22,17 @@
   }
   for (auto rel : node.InRelationships()) {
     if (std::string(rel.Type()) == rel_type && direction != '>') {
-=======
-#include <unordered_set>
-
-#include "mgp.hpp"
-
-bool Node::FindRelationship(std::unordered_set<std::string_view> types, mgp::Relationships relationships) {
-  if (types.contains("") && relationships.cbegin() != relationships.cend()) {
-    return true;
-  }
-  for (auto relationship : relationships) {
-    if (types.contains(relationship.Type())) {
->>>>>>> ebbea9c4
       return true;
     }
   }
   return false;
 }
 
-<<<<<<< HEAD
 void Node::RelationshipsExist(mgp_list *args, mgp_graph *memgraph_graph, mgp_result *result, mgp_memory *memory) {
-=======
-void Node::RelExists(mgp_list *args, mgp_graph *memgraph_graph, mgp_result *result, mgp_memory *memory) {
->>>>>>> ebbea9c4
   mgp::memory = memory;
   const auto arguments = mgp::List(args);
   const auto record_factory = mgp::RecordFactory(result);
   try {
-<<<<<<< HEAD
     const mgp::Node node = arguments[0].ValueNode();
     const mgp::List relationships = arguments[1].ValueList();
     if (relationships.Size() == 0) {
@@ -63,7 +49,30 @@
     }
     auto record = record_factory.NewRecord();
     record.Insert(std::string(kReturnRelationshipsExist).c_str(), std::move(relationship_map));
-=======
+
+  } catch (const std::exception &e) {
+    record_factory.SetErrorMessage(e.what());
+    return;
+  }
+}
+
+bool Node::FindRelationship(std::unordered_set<std::string_view> types, mgp::Relationships relationships) {
+  if (types.contains("") && relationships.cbegin() != relationships.cend()) {
+    return true;
+  }
+  for (auto relationship : relationships) {
+    if (types.contains(relationship.Type())) {
+      return true;
+    }
+  }
+  return false;
+}
+
+void Node::RelExists(mgp_list *args, mgp_graph *memgraph_graph, mgp_result *result, mgp_memory *memory) {
+  mgp::memory = memory;
+  const auto arguments = mgp::List(args);
+  const auto record_factory = mgp::RecordFactory(result);
+  try {
     const auto node = arguments[0].ValueNode();
     auto patterns = arguments[1].ValueList();
 
@@ -161,7 +170,6 @@
   try {
     auto record = record_factory.NewRecord();
     record.Insert(std::string(kResultRelationshipTypes).c_str(), get_relationship_types(arguments[0], arguments[1]));
->>>>>>> ebbea9c4
 
   } catch (const std::exception &e) {
     record_factory.SetErrorMessage(e.what());
