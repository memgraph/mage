--- conflicted
+++ resolved
@@ -1,12 +1,10 @@
 #pragma once
-
-#include <unordered_set>
 
 #include <mgp.hpp>
 #include <string>
+#include <unordered_set>
 
 namespace Node {
-<<<<<<< HEAD
     
 /*relationships_exist constants*/
 constexpr std::string_view kProcedureRelationshipsExist = "relationships_exist";
@@ -16,7 +14,7 @@
 
 void RelationshipsExist(mgp_list *args, mgp_graph *memgraph_graph, mgp_result *result, mgp_memory *memory);
 bool RelationshipExist(const mgp::Node &node, std::string &rel_type);
-=======
+
 
 
 /* relationship.exists constants */
@@ -37,5 +35,4 @@
 
 void RelationshipTypes(mgp_list *args, mgp_graph *memgraph_graph, mgp_result *result, mgp_memory *memory);
 
->>>>>>> ebbea9c4
 }  // namespace Node