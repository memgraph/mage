--- conflicted
+++ resolved
@@ -5,13 +5,11 @@
 extern "C" int mgp_init_module(struct mgp_module *module, struct mgp_memory *memory) {
   try {
     mgp::memory = memory;
-<<<<<<< HEAD
     AddProcedure(
         Create::Nodes, std::string(Create::kProcedureNodes).c_str(), mgp::ProcedureType::Write,
         {mgp::Parameter(std::string(Create::kArgumentLabelsNodes).c_str(), {mgp::Type::List, mgp::Type::String}),
          mgp::Parameter(std::string(Create::kArgumentPropertiesNodes).c_str(), {mgp::Type::List, mgp::Type::Map})},
         {mgp::Return(std::string(Create::kReturnNodes).c_str(), mgp::Type::Node)}, module, memory);
-=======
     AddProcedure(Create::RemoveProperties, std::string(Create::kProcedureRemoveProperties).c_str(),
                  mgp::ProcedureType::Write,
                  {mgp::Parameter(std::string(Create::kArgumentNodeRemoveProperties).c_str(), mgp::Type::Node),
@@ -22,7 +20,6 @@
                   mgp::Parameter(std::string(Create::kArgumentKeySetProperty).c_str(), mgp::Type::String),
                   mgp::Parameter(std::string(Create::kArgumentValueSetProperty).c_str(), mgp::Type::Any)},
                  {mgp::Return(std::string(Create::kReturntSetProperty).c_str(), mgp::Type::Node)}, module, memory);
->>>>>>> a8f1e082
 
   } catch (const std::exception &e) {
     return 1;
