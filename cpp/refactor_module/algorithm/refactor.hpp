--- conflicted
+++ resolved
@@ -1,22 +1,7 @@
 #pragma once
 
 #include <mgp.hpp>
-<<<<<<< HEAD
 #include <string>
-
-namespace Refactor {
-
-constexpr std::string_view kProcedureCollapseNode = "collapse_node";
-constexpr std::string_view kArgumentNodesCollapseNode = "nodes";
-constexpr std::string_view kArgumentTypeCollapseNode = "type";
-constexpr std::string_view kReturnIdCollapseNode = "id_collapsed";
-constexpr std::string_view kReturnRelationshipCollapseNode = "new_relationship";
-
-void TransferProperties(const mgp::Node &node, mgp::Relationship &rel);
-void Collapse(mgp::Graph &graph, const mgp::Node &node, const std::string &type,
-              const mgp::RecordFactory &record_factory);
-void CollapseNode(mgp_list *args, mgp_graph *memgraph_graph, mgp_result *result, mgp_memory *memory);
-=======
 namespace Refactor {
 
 /* categorize constants */
@@ -78,6 +63,13 @@
 constexpr std::string_view kRenameNodePropertyArg3 = "nodes";
 constexpr std::string_view kRenameNodePropertyResult = "nodes_changed";
 
+/*collapse constants*/
+constexpr std::string_view kProcedureCollapseNode = "collapse_node";
+constexpr std::string_view kArgumentNodesCollapseNode = "nodes";
+constexpr std::string_view kArgumentTypeCollapseNode = "type";
+constexpr std::string_view kReturnIdCollapseNode = "id_collapsed";
+constexpr std::string_view kReturnRelationshipCollapseNode = "new_relationship";
+
 void From(mgp_list *args, mgp_graph *memgraph_graph, mgp_result *result, mgp_memory *memory);
 
 void To(mgp_list *args, mgp_graph *memgraph_graph, mgp_result *result, mgp_memory *memory);
@@ -101,5 +93,10 @@
 
 void CloneSubgraph(mgp_list *args, mgp_graph *memgraph_graph, mgp_result *result, mgp_memory *memory);
 
->>>>>>> d9edab67
+
+
+void TransferProperties(const mgp::Node &node, mgp::Relationship &rel);
+void Collapse(mgp::Graph &graph, const mgp::Node &node, const std::string &type,
+              const mgp::RecordFactory &record_factory);
+void CollapseNode(mgp_list *args, mgp_graph *memgraph_graph, mgp_result *result, mgp_memory *memory);
 }  // namespace Refactor