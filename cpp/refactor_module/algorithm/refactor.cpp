#include "refactor.hpp"

#include <unordered_set>

#include <fmt/format.h>
#include <mg_utils.hpp>
#include "mgp.hpp"

namespace {
void ThrowInvalidTypeException(const mgp::Value &value) {
  std::ostringstream oss;
  oss << value.Type();
  throw mgp::ValueException(fmt::format("Unsupported type for this operation, received type: {}", oss.str()));
}
}  // namespace

void Refactor::From(mgp_list *args, mgp_graph *memgraph_graph, mgp_result *result, mgp_memory *memory) {
  mgp::MemoryDispatcherGuard guard{memory};
  auto arguments = mgp::List(args);
  const auto record_factory = mgp::RecordFactory(result);
  try {
    mgp::Relationship relationship{arguments[0].ValueRelationship()};
    const mgp::Node new_from{arguments[1].ValueNode()};
    mgp::Graph graph{memgraph_graph};

    graph.SetFrom(relationship, new_from);
    auto record = record_factory.NewRecord();
    record.Insert(std::string(kFromResult).c_str(), relationship);

  } catch (const std::exception &e) {
    record_factory.SetErrorMessage(e.what());
    return;
  }
}

void Refactor::To(mgp_list *args, mgp_graph *memgraph_graph, mgp_result *result, mgp_memory *memory) {
  mgp::MemoryDispatcherGuard guard{memory};
  auto arguments = mgp::List(args);
  const auto record_factory = mgp::RecordFactory(result);
  try {
    mgp::Relationship relationship{arguments[0].ValueRelationship()};
    const mgp::Node new_to{arguments[1].ValueNode()};
    mgp::Graph graph{memgraph_graph};

    graph.SetTo(relationship, new_to);
    auto record = record_factory.NewRecord();
    record.Insert(std::string(kToResult).c_str(), relationship);

  } catch (const std::exception &e) {
    record_factory.SetErrorMessage(e.what());
    return;
  }
}

void Refactor::RenameLabel(mgp_list *args, mgp_graph *memgraph_graph, mgp_result *result, mgp_memory *memory) {
  mgp::MemoryDispatcherGuard guard{memory};
  auto arguments = mgp::List(args);
  const auto record_factory = mgp::RecordFactory(result);
  try {
    const auto old_label{arguments[0].ValueString()};
    const auto new_label{arguments[1].ValueString()};
    const auto nodes{arguments[2].ValueList()};

    int64_t nodes_changed{0};
    for (const auto &node_value : nodes) {
      auto node = node_value.ValueNode();
      if (!node.HasLabel(old_label)) {
        continue;
      }

      node.RemoveLabel(old_label);
      node.AddLabel(new_label);
      nodes_changed++;
    }
    auto record = record_factory.NewRecord();
    record.Insert(std::string(kRenameLabelResult).c_str(), nodes_changed);

  } catch (const std::exception &e) {
    record_factory.SetErrorMessage(e.what());
    return;
  }
}

void Refactor::RenameNodeProperty(mgp_list *args, mgp_graph *memgraph_graph, mgp_result *result, mgp_memory *memory) {
  mgp::MemoryDispatcherGuard guard{memory};
  auto arguments = mgp::List(args);
  const auto record_factory = mgp::RecordFactory(result);
  try {
    const auto old_property_name{std::string(arguments[0].ValueString())};
    const auto new_property_name{std::string(arguments[1].ValueString())};
    const auto nodes{arguments[2].ValueList()};

    int64_t nodes_changed{0};
    for (const auto &node_value : nodes) {
      auto node = node_value.ValueNode();
      auto old_property = node.GetProperty(old_property_name);
      if (old_property.IsNull()) {
        continue;
      }

      node.RemoveProperty(old_property_name);
      node.SetProperty(new_property_name, old_property);
      nodes_changed++;
    }

    auto record = record_factory.NewRecord();
    record.Insert(std::string(kRenameLabelResult).c_str(), nodes_changed);

  } catch (const std::exception &e) {
    record_factory.SetErrorMessage(e.what());
    return;
  }
}

void Refactor::InsertCloneNodesRecord(mgp_graph *graph, mgp_result *result, mgp_memory *memory, const int cycle_id,
                                      const int node_id) {
  auto *record = mgp::result_new_record(result);

  mg_utility::InsertIntValueResult(record, std::string(kResultClonedNodeId).c_str(), cycle_id, memory);
  mg_utility::InsertNodeValueResult(graph, record, std::string(kResultNewNode).c_str(), node_id, memory);
  mg_utility::InsertStringValueResult(record, std::string(kResultCloneNodeError).c_str(), "", memory);
}

mgp::Node GetStandinOrCopy(const mgp::List &standin_nodes, const mgp::Node node,
                           const std::map<mgp::Node, mgp::Node> &old_new_node_mirror) {
  for (auto pair : standin_nodes) {
    if (!pair.IsList() || !pair.ValueList()[0].IsNode() || !pair.ValueList()[1].IsNode()) {
      throw mgp::ValueException(
          "Configuration map must consist of specific keys and values described in documentation.");
    }
    if (node == pair.ValueList()[0].ValueNode()) {
      return pair.ValueList()[1].ValueNode();
    }
  }
  try {
    return old_new_node_mirror.at(node);
  } catch (const std::out_of_range &e) {
    throw mgp::ValueException("Can't clone relationship without cloning relationship's source and/or target nodes.");
  }
}

bool CheckIfStandin(const mgp::Node &node, const mgp::List &standin_nodes) {
  for (auto pair : standin_nodes) {
    if (!pair.IsList() || !pair.ValueList()[0].IsNode()) {
      throw mgp::ValueException(
          "Configuration map must consist of specific keys and values described in documentation.");
    }
    if (node == pair.ValueList()[0].ValueNode()) {
      return true;
    }
  }
  return false;
}

void CloneNodes(const std::vector<mgp::Node> &nodes, const mgp::List &standin_nodes, mgp::Graph &graph,
                const std::unordered_set<mgp::Value> &skip_props_searchable,
                std::map<mgp::Node, mgp::Node> &old_new_node_mirror, mgp_graph *memgraph_graph, mgp_result *result,
                mgp_memory *memory) {
  for (auto node : nodes) {
    if (CheckIfStandin(node, standin_nodes)) {
      continue;
    }
    mgp::Node new_node = graph.CreateNode();

    for (auto label : node.Labels()) {
      new_node.AddLabel(label);
    }

    for (auto prop : node.Properties()) {
      if (skip_props_searchable.empty() || !skip_props_searchable.contains(mgp::Value(prop.first))) {
        new_node.SetProperty(prop.first, prop.second);
      }
    }
    old_new_node_mirror.insert({node, new_node});
    Refactor::InsertCloneNodesRecord(memgraph_graph, result, memory, node.Id().AsInt(), new_node.Id().AsInt());
  }
}

void CloneRels(const std::vector<mgp::Relationship> &rels, const mgp::List &standin_nodes, mgp::Graph &graph,
               const std::unordered_set<mgp::Value> &skip_props_searchable,
               std::map<mgp::Node, mgp::Node> &old_new_node_mirror, mgp_graph *memgraph_graph, mgp_result *result,
               mgp_memory *memory) {
  for (auto rel : rels) {
    mgp::Relationship new_relationship =
        graph.CreateRelationship(GetStandinOrCopy(standin_nodes, rel.From(), old_new_node_mirror),
                                 GetStandinOrCopy(standin_nodes, rel.To(), old_new_node_mirror), rel.Type());
    for (auto prop : rel.Properties()) {
      if (skip_props_searchable.empty() || !skip_props_searchable.contains(mgp::Value(prop.first))) {
        new_relationship.SetProperty(prop.first, prop.second);
      }
    }
  }
}

void Refactor::CloneNodesAndRels(mgp_graph *memgraph_graph, mgp_result *result, mgp_memory *memory,
                                 const std::vector<mgp::Node> &nodes, const std::vector<mgp::Relationship> &rels,
                                 const mgp::Map &config_map) {
  mgp::List standin_nodes;
  mgp::List skip_props;
  if ((!config_map.At("standinNodes").IsList() && !config_map.At("standinNodes").IsNull()) ||
      (!config_map.At("skipProperties").IsList() && !config_map.At("skipProperties").IsNull())) {
    throw mgp::ValueException("Configuration map must consist of specific keys and values described in documentation.");
  }
  if (!config_map.At("standinNodes").IsNull()) {
    standin_nodes = config_map.At("standinNodes").ValueList();
  }
  if (!config_map.At("skipProperties").IsNull()) {
    skip_props = config_map.At("skipProperties").ValueList();
  }
  std::unordered_set<mgp::Value> skip_props_searchable{skip_props.begin(), skip_props.end()};

  auto graph = mgp::Graph(memgraph_graph);

  std::map<mgp::Node, mgp::Node> old_new_node_mirror;
  CloneNodes(nodes, standin_nodes, graph, skip_props_searchable, old_new_node_mirror, memgraph_graph, result, memory);
  CloneRels(rels, standin_nodes, graph, skip_props_searchable, old_new_node_mirror, memgraph_graph, result, memory);
}

void Refactor::CloneSubgraphFromPaths(mgp_list *args, mgp_graph *memgraph_graph, mgp_result *result,
                                      mgp_memory *memory) {
  mgp::MemoryDispatcherGuard guard{memory};
  const auto arguments = mgp::List(args);
  try {
    const auto paths = arguments[0].ValueList();
    const auto config_map = arguments[1].ValueMap();

    std::unordered_set<mgp::Node> distinct_nodes;
    std::unordered_set<mgp::Relationship> distinct_relationships;
    for (auto path_value : paths) {
      auto path = path_value.ValuePath();
      for (size_t index = 0; index < path.Length(); index++) {
        distinct_nodes.insert(path.GetNodeAt(index));
        distinct_relationships.insert(path.GetRelationshipAt(index));
      }
      distinct_nodes.insert(path.GetNodeAt(path.Length()));
    }
    std::vector<mgp::Node> nodes_vector{distinct_nodes.begin(), distinct_nodes.end()};
    std::vector<mgp::Relationship> rels_vector{distinct_relationships.begin(), distinct_relationships.end()};
    CloneNodesAndRels(memgraph_graph, result, memory, nodes_vector, rels_vector, config_map);

  } catch (const std::exception &e) {
    mgp::result_set_error_msg(result, e.what());
    return;
  }
}

void Refactor::CloneSubgraph(mgp_list *args, mgp_graph *memgraph_graph, mgp_result *result, mgp_memory *memory) {
  mgp::MemoryDispatcherGuard guard{memory};
  const auto arguments = mgp::List(args);
  try {
    const auto nodes = arguments[0].ValueList();
    const auto rels = arguments[1].ValueList();
    const auto config_map = arguments[2].ValueMap();

    std::unordered_set<mgp::Node> distinct_nodes;
    std::unordered_set<mgp::Relationship> distinct_rels;

    for (auto node : nodes) {
      distinct_nodes.insert(node.ValueNode());
    }
    for (auto rel : rels) {
      distinct_rels.insert(rel.ValueRelationship());
    }

    if (distinct_rels.size() == 0 && distinct_nodes.size() > 0) {
      for (auto node : distinct_nodes) {
        for (auto rel : node.OutRelationships()) {
          if (distinct_nodes.contains(rel.To())) {
            distinct_rels.insert(rel);
          }
        }
      }
    }

    std::vector<mgp::Node> nodes_vector{distinct_nodes.begin(), distinct_nodes.end()};
    std::vector<mgp::Relationship> rels_vector{distinct_rels.begin(), distinct_rels.end()};

    CloneNodesAndRels(memgraph_graph, result, memory, nodes_vector, rels_vector, config_map);

  } catch (const std::exception &e) {
    mgp::result_set_error_msg(result, e.what());
    return;
  }
}

mgp::Node getCategoryNode(mgp::Graph &graph, std::unordered_set<mgp::Node> &created_nodes,
                          std::string_view new_prop_name_key, mgp::Value &new_node_name, std::string_view new_label) {
  for (auto node : created_nodes) {
    if (node.GetProperty(std::string(new_prop_name_key)) == new_node_name) {
      return node;
    }
  }
  mgp::Node category_node = graph.CreateNode();
  category_node.AddLabel(new_label);
  category_node.SetProperty(std::string(new_prop_name_key), new_node_name);
  created_nodes.insert(category_node);
  return category_node;
}

void Refactor::Categorize(mgp_list *args, mgp_graph *memgraph_graph, mgp_result *result, mgp_memory *memory) {
  mgp::MemoryDispatcherGuard guard{memory};
  const auto arguments = mgp::List(args);
  auto graph = mgp::Graph(memgraph_graph);
  const auto record_factory = mgp::RecordFactory(result);
  try {
    const auto original_prop_key = arguments[0].ValueString();
    const auto rel_type = arguments[1].ValueString();
    const auto is_outgoing = arguments[2].ValueBool();
    const auto new_label = arguments[3].ValueString();
    const auto new_prop_name_key = arguments[4].ValueString();
    const auto copy_props_list = arguments[5].ValueList();

    std::unordered_set<mgp::Node> created_nodes;

    for (auto node : graph.Nodes()) {
      auto new_node_name = node.GetProperty(std::string(original_prop_key));
      if (new_node_name.IsNull()) {
        continue;
      }

      auto category_node = getCategoryNode(graph, created_nodes, new_prop_name_key, new_node_name, new_label);

      if (is_outgoing) {
        graph.CreateRelationship(node, category_node, rel_type);
      } else {
        graph.CreateRelationship(category_node, node, rel_type);
      }

      node.RemoveProperty(std::string(original_prop_key));
      for (auto key : copy_props_list) {
        auto prop_key = std::string(key.ValueString());
        auto prop_value = node.GetProperty(prop_key);
        if (prop_value.IsNull() || prop_key == new_prop_name_key) {
          continue;
        }
        category_node.SetProperty(prop_key, prop_value);
        node.RemoveProperty(prop_key);
      }
    }

    auto record = record_factory.NewRecord();
    record.Insert(std::string(kResultCategorize).c_str(), "success");
  } catch (const std::exception &e) {
    mgp::result_set_error_msg(result, e.what());
    return;
  }
}

void Refactor::CloneNodes(mgp_list *args, mgp_graph *memgraph_graph, mgp_result *result, mgp_memory *memory) {
  mgp::MemoryDispatcherGuard guard{memory};
  const auto arguments = mgp::List(args);
  auto graph = mgp::Graph(memgraph_graph);
  try {
    const auto nodes = arguments[0].ValueList();
    const auto clone_rels = arguments[1].ValueBool();
    const auto skip_props = arguments[2].ValueList();
    std::unordered_set<std::string_view> skip_props_searchable;

    for (const auto &property_key : skip_props) {
      skip_props_searchable.insert(property_key.ValueString());
    }

    for (const auto &node : nodes) {
      mgp::Node old_node = node.ValueNode();
      mgp::Node new_node = graph.CreateNode();

      for (auto label : old_node.Labels()) {
        new_node.AddLabel(label);
      }

      for (const auto &prop : old_node.Properties()) {
        if (skip_props.Empty() || !skip_props_searchable.contains(prop.first)) {
          new_node.SetProperty(prop.first, prop.second);
        }
      }

      if (clone_rels) {
        for (auto rel : old_node.InRelationships()) {
          graph.CreateRelationship(rel.From(), new_node, rel.Type());
        }

        for (auto rel : old_node.OutRelationships()) {
          graph.CreateRelationship(new_node, rel.To(), rel.Type());
        }
      }

      InsertCloneNodesRecord(memgraph_graph, result, memory, static_cast<int>(old_node.Id().AsInt()),
                             static_cast<int>(new_node.Id().AsInt()));
    }
  } catch (const std::exception &e) {
    mgp::result_set_error_msg(result, e.what());
    return;
  }
}

void Refactor::InvertRel(mgp::Graph &graph, mgp::Relationship &rel) {
  const auto old_from = rel.From();
  const auto old_to = rel.To();
  graph.SetFrom(rel, old_to);
  graph.SetTo(rel, old_from);
}

void Refactor::Invert(mgp_list *args, mgp_graph *memgraph_graph, mgp_result *result, mgp_memory *memory) {
  mgp::MemoryDispatcherGuard guard{memory};;
  const auto arguments = mgp::List(args);
  const auto record_factory = mgp::RecordFactory(result);
  try {
    mgp::Graph graph = mgp::Graph(memgraph_graph);
    mgp::Relationship rel = arguments[0].ValueRelationship();

    InvertRel(graph, rel);
    auto record = record_factory.NewRecord();
    record.Insert(std::string(kResultIdInvert).c_str(), rel.Id().AsInt());
    record.Insert(std::string(kResultRelationshipInvert).c_str(), rel);
    record.Insert(std::string(kResultErrorInvert).c_str(), "");
  } catch (const std::exception &e) {
    record_factory.SetErrorMessage(e.what());
    return;
  }
}

void Refactor::TransferProperties(const mgp::Node &node, mgp::Relationship &rel) {
  for (auto &[key, value] : node.Properties()) {
    rel.SetProperty(key, value);
  }
}

void Refactor::Collapse(mgp::Graph &graph, const mgp::Node &node, const std::string &type,
                        const mgp::RecordFactory &record_factory) {
  if (node.InDegree() != 1 || node.OutDegree() != 1) {
    throw mgp::ValueException("Out and in degree of the nodes both must be 1!");
  }

  const mgp::Node from_node = (*node.InRelationships().begin()).From();
  const mgp::Node to_node = (*node.OutRelationships().begin()).To();
  if (from_node == node && to_node == node) {
    throw mgp::ValueException("Nodes with self relationships are non collapsible!");
  }
  mgp::Relationship new_rel = graph.CreateRelationship(from_node, to_node, type);
  TransferProperties(node, new_rel);

  auto record = record_factory.NewRecord();
  record.Insert(std::string(kReturnIdCollapseNode).c_str(), node.Id().AsInt());
  record.Insert(std::string(kReturnRelationshipCollapseNode).c_str(), new_rel);
  graph.DetachDeleteNode(node);
}

void Refactor::CollapseNode(mgp_list *args, mgp_graph *memgraph_graph, mgp_result *result, mgp_memory *memory) {
  mgp::MemoryDispatcherGuard guard{memory};;
  const auto arguments = mgp::List(args);
  const auto record_factory = mgp::RecordFactory(result);
  try {
    mgp::Graph graph = mgp::Graph(memgraph_graph);
    const mgp::Value input = arguments[0];
    const std::string type{arguments[1].ValueString()};

    if (!input.IsNode() && !input.IsInt() && !input.IsList()) {
      record_factory.SetErrorMessage("Input can only be node, node ID, or list of nodes/IDs");
      return;
    }

    if (input.IsNode()) {
      const mgp::Node node = input.ValueNode();
      Collapse(graph, node, type, record_factory);
    } else if (input.IsInt()) {
      const mgp::Node node = graph.GetNodeById(mgp::Id::FromInt(input.ValueInt()));
      Collapse(graph, node, type, record_factory);
    } else if (input.IsList()) {
      for (auto elem : input.ValueList()) {
        if (elem.IsNode()) {
          const mgp::Node node = elem.ValueNode();
          Collapse(graph, node, type, record_factory);
        } else if (elem.IsInt()) {
          const mgp::Node node = graph.GetNodeById(mgp::Id::FromInt(elem.ValueInt()));
          Collapse(graph, node, type, record_factory);
        } else {
          record_factory.SetErrorMessage("Elements in the list can only be Node or ID");
          return;
        }
      }
    }

  } catch (const std::exception &e) {
    record_factory.SetErrorMessage(e.what());
    return;
  }
}

<<<<<<< HEAD
void Refactor::RenameTypeProperty(mgp_list *args, mgp_graph *memgraph_graph, mgp_result *result, mgp_memory *memory) {
=======
namespace {

template <typename T>
concept GraphObject = std::is_same<T, mgp::Node>::value || std::is_same<T, mgp::Relationship>::value;

template <GraphObject NodeOrRel>
void NormalizeToBoolean(NodeOrRel object, const std::string &property_key,
                        const std::unordered_set<mgp::Value> &true_values,
                        const std::unordered_set<mgp::Value> &false_values) {
  auto old_value = object.GetProperty(property_key);
  if (old_value.IsNull()) {
    return;
  }

  bool property_in_true_vals = true_values.contains(old_value);
  bool property_in_false_vals = false_values.contains(old_value);

  if (property_in_true_vals && !property_in_false_vals) {
    object.SetProperty(property_key, mgp::Value(true));
  } else if (!property_in_true_vals && property_in_false_vals) {
    object.SetProperty(property_key, mgp::Value(false));
  } else if (!property_in_true_vals && !property_in_false_vals) {
    object.RemoveProperty(property_key);
  } else {
    throw mgp::ValueException(
        fmt::format("The value {} is contained in both true_values and false_values.", old_value.ToString()));
  }
}

}  // namespace

void Refactor::NormalizeAsBoolean(mgp_list *args, mgp_graph *memgraph_graph, mgp_result *result, mgp_memory *memory) {
  mgp::MemoryDispatcherGuard guard{memory};
  const auto arguments = mgp::List(args);
  const auto record_factory = mgp::RecordFactory(result);
  try {
    auto object{arguments[0]};
    auto property_key{std::string(arguments[1].ValueString())};
    const auto true_values_list{arguments[2].ValueList()};
    const auto false_values_list{arguments[3].ValueList()};

    std::unordered_set<mgp::Value> true_values{true_values_list.begin(), true_values_list.end()};
    std::unordered_set<mgp::Value> false_values{false_values_list.begin(), false_values_list.end()};

    auto parse = [&property_key, &true_values, &false_values](const mgp::Value &object) {
      if (object.IsNode()) {
        NormalizeToBoolean(object.ValueNode(), property_key, true_values, false_values);
      } else if (object.IsRelationship()) {
        NormalizeToBoolean(object.ValueRelationship(), property_key, true_values, false_values);
      } else {
        ThrowInvalidTypeException(object);
      }
    };

    if (!object.IsList()) {
      parse(object);
      return;
    }

    for (const auto &list_item : object.ValueList()) {
      parse(list_item);
    }

  } catch (const std::exception &e) {
    record_factory.SetErrorMessage(e.what());
    return;
  }
}

void Refactor::ExtractNode(mgp_list *args, mgp_graph *memgraph_graph, mgp_result *result, mgp_memory *memory) {
>>>>>>> f516dce1
  mgp::MemoryDispatcherGuard guard{memory};
  const auto arguments = mgp::List(args);
  const auto record_factory = mgp::RecordFactory(result);
  try {
<<<<<<< HEAD
    const std::string old_name{arguments[0].ValueString()};
    const std::string new_name{arguments[1].ValueString()};
    const auto rels{arguments[2].ValueList()};

    int64_t rels_changed{0};
    for (auto &rel_value : rels) {
      auto rel = rel_value.ValueRelationship();
      const auto prop_value = rel.GetProperty(old_name);
      /*since there is no bug(prop map cant have null values), it is faster to just check isNull 
      instead of copying entire properties map and then find*/
      if (prop_value.IsNull()) { 
        continue;  
      } 
      rel.RemoveProperty(old_name);
      rel.SetProperty(new_name, prop_value);
      rels_changed++;
    }

    auto record = record_factory.NewRecord();
    record.Insert(std::string(kRenameTypePropertyResult).c_str(), rels_changed);
=======
    mgp::Graph graph{memgraph_graph};
    mgp::Value rel_or_id{arguments[0]};
    auto labels{arguments[1].ValueList()};
    auto out_type{arguments[2].ValueString()};
    auto in_type{arguments[3].ValueString()};

    auto extract = [&graph, &labels, &record_factory, out_type, in_type](const mgp::Relationship &relationship) {
      auto new_node = graph.CreateNode();
      for (const auto &label : labels) {
        new_node.AddLabel(label.ValueString());
      }
      for (auto &[key, property] : relationship.Properties()) {
        new_node.SetProperty(key, std::move(property));
      }

      graph.CreateRelationship(relationship.From(), new_node, in_type);
      graph.CreateRelationship(new_node, relationship.To(), out_type);

      auto record = record_factory.NewRecord();
      record.Insert(std::string(kResultExtractNode1).c_str(), relationship.Id().AsInt());
      graph.DeleteRelationship(relationship);

      record.Insert(std::string(kResultExtractNode2).c_str(), new_node);
      record.Insert(std::string(kResultExtractNode3).c_str(), "");
    };

    std::unordered_set<int64_t> ids;
    auto parse = [&ids, &extract](const mgp::Value &rel_or_id) {
      if (rel_or_id.IsInt()) {
        ids.insert(rel_or_id.ValueInt());
      } else if (rel_or_id.IsRelationship()) {
        extract(rel_or_id.ValueRelationship());
      } else {
        ThrowInvalidTypeException(rel_or_id);
      }
    };

    if (!rel_or_id.IsList()) {
      parse(rel_or_id);
    } else {
      for (const auto &list_element : rel_or_id.ValueList()) {
        parse(list_element);
      }
    }

    if (ids.empty()) {
      return;
    }

    for (const auto relationship : graph.Relationships()) {
      if (ids.contains(relationship.Id().AsInt())) {
        extract(relationship);
      }
    }
>>>>>>> f516dce1

  } catch (const std::exception &e) {
    record_factory.SetErrorMessage(e.what());
    return;
  }
}<|MERGE_RESOLUTION|>--- conflicted
+++ resolved
@@ -486,85 +486,11 @@
   }
 }
 
-<<<<<<< HEAD
 void Refactor::RenameTypeProperty(mgp_list *args, mgp_graph *memgraph_graph, mgp_result *result, mgp_memory *memory) {
-=======
-namespace {
-
-template <typename T>
-concept GraphObject = std::is_same<T, mgp::Node>::value || std::is_same<T, mgp::Relationship>::value;
-
-template <GraphObject NodeOrRel>
-void NormalizeToBoolean(NodeOrRel object, const std::string &property_key,
-                        const std::unordered_set<mgp::Value> &true_values,
-                        const std::unordered_set<mgp::Value> &false_values) {
-  auto old_value = object.GetProperty(property_key);
-  if (old_value.IsNull()) {
-    return;
-  }
-
-  bool property_in_true_vals = true_values.contains(old_value);
-  bool property_in_false_vals = false_values.contains(old_value);
-
-  if (property_in_true_vals && !property_in_false_vals) {
-    object.SetProperty(property_key, mgp::Value(true));
-  } else if (!property_in_true_vals && property_in_false_vals) {
-    object.SetProperty(property_key, mgp::Value(false));
-  } else if (!property_in_true_vals && !property_in_false_vals) {
-    object.RemoveProperty(property_key);
-  } else {
-    throw mgp::ValueException(
-        fmt::format("The value {} is contained in both true_values and false_values.", old_value.ToString()));
-  }
-}
-
-}  // namespace
-
-void Refactor::NormalizeAsBoolean(mgp_list *args, mgp_graph *memgraph_graph, mgp_result *result, mgp_memory *memory) {
-  mgp::MemoryDispatcherGuard guard{memory};
-  const auto arguments = mgp::List(args);
-  const auto record_factory = mgp::RecordFactory(result);
-  try {
-    auto object{arguments[0]};
-    auto property_key{std::string(arguments[1].ValueString())};
-    const auto true_values_list{arguments[2].ValueList()};
-    const auto false_values_list{arguments[3].ValueList()};
-
-    std::unordered_set<mgp::Value> true_values{true_values_list.begin(), true_values_list.end()};
-    std::unordered_set<mgp::Value> false_values{false_values_list.begin(), false_values_list.end()};
-
-    auto parse = [&property_key, &true_values, &false_values](const mgp::Value &object) {
-      if (object.IsNode()) {
-        NormalizeToBoolean(object.ValueNode(), property_key, true_values, false_values);
-      } else if (object.IsRelationship()) {
-        NormalizeToBoolean(object.ValueRelationship(), property_key, true_values, false_values);
-      } else {
-        ThrowInvalidTypeException(object);
-      }
-    };
-
-    if (!object.IsList()) {
-      parse(object);
-      return;
-    }
-
-    for (const auto &list_item : object.ValueList()) {
-      parse(list_item);
-    }
-
-  } catch (const std::exception &e) {
-    record_factory.SetErrorMessage(e.what());
-    return;
-  }
-}
-
-void Refactor::ExtractNode(mgp_list *args, mgp_graph *memgraph_graph, mgp_result *result, mgp_memory *memory) {
->>>>>>> f516dce1
-  mgp::MemoryDispatcherGuard guard{memory};
-  const auto arguments = mgp::List(args);
-  const auto record_factory = mgp::RecordFactory(result);
-  try {
-<<<<<<< HEAD
+  mgp::MemoryDispatcherGuard guard{memory};
+  const auto arguments = mgp::List(args);
+  const auto record_factory = mgp::RecordFactory(result);
+  try {
     const std::string old_name{arguments[0].ValueString()};
     const std::string new_name{arguments[1].ValueString()};
     const auto rels{arguments[2].ValueList()};
@@ -585,7 +511,87 @@
 
     auto record = record_factory.NewRecord();
     record.Insert(std::string(kRenameTypePropertyResult).c_str(), rels_changed);
-=======
+
+  } catch (const std::exception &e) {
+    record_factory.SetErrorMessage(e.what());
+    return;
+  }
+}
+
+namespace {
+
+template <typename T>
+concept GraphObject = std::is_same<T, mgp::Node>::value || std::is_same<T, mgp::Relationship>::value;
+
+template <GraphObject NodeOrRel>
+void NormalizeToBoolean(NodeOrRel object, const std::string &property_key,
+                        const std::unordered_set<mgp::Value> &true_values,
+                        const std::unordered_set<mgp::Value> &false_values) {
+  auto old_value = object.GetProperty(property_key);
+  if (old_value.IsNull()) {
+    return;
+  }
+
+  bool property_in_true_vals = true_values.contains(old_value);
+  bool property_in_false_vals = false_values.contains(old_value);
+
+  if (property_in_true_vals && !property_in_false_vals) {
+    object.SetProperty(property_key, mgp::Value(true));
+  } else if (!property_in_true_vals && property_in_false_vals) {
+    object.SetProperty(property_key, mgp::Value(false));
+  } else if (!property_in_true_vals && !property_in_false_vals) {
+    object.RemoveProperty(property_key);
+  } else {
+    throw mgp::ValueException(
+        fmt::format("The value {} is contained in both true_values and false_values.", old_value.ToString()));
+  }
+}
+
+}  // namespace
+
+void Refactor::NormalizeAsBoolean(mgp_list *args, mgp_graph *memgraph_graph, mgp_result *result, mgp_memory *memory) {
+  mgp::MemoryDispatcherGuard guard{memory};
+  const auto arguments = mgp::List(args);
+  const auto record_factory = mgp::RecordFactory(result);
+  try {
+    auto object{arguments[0]};
+    auto property_key{std::string(arguments[1].ValueString())};
+    const auto true_values_list{arguments[2].ValueList()};
+    const auto false_values_list{arguments[3].ValueList()};
+
+    std::unordered_set<mgp::Value> true_values{true_values_list.begin(), true_values_list.end()};
+    std::unordered_set<mgp::Value> false_values{false_values_list.begin(), false_values_list.end()};
+
+    auto parse = [&property_key, &true_values, &false_values](const mgp::Value &object) {
+      if (object.IsNode()) {
+        NormalizeToBoolean(object.ValueNode(), property_key, true_values, false_values);
+      } else if (object.IsRelationship()) {
+        NormalizeToBoolean(object.ValueRelationship(), property_key, true_values, false_values);
+      } else {
+        ThrowInvalidTypeException(object);
+      }
+    };
+
+    if (!object.IsList()) {
+      parse(object);
+      return;
+    }
+
+    for (const auto &list_item : object.ValueList()) {
+      parse(list_item);
+    }
+
+  } catch (const std::exception &e) {
+    record_factory.SetErrorMessage(e.what());
+    return;
+  }
+}
+
+void Refactor::ExtractNode(mgp_list *args, mgp_graph *memgraph_graph, mgp_result *result, mgp_memory *memory) {
+  mgp::MemoryDispatcherGuard guard{memory};
+  const auto arguments = mgp::List(args);
+  const auto record_factory = mgp::RecordFactory(result);
+  try {
     mgp::Graph graph{memgraph_graph};
     mgp::Value rel_or_id{arguments[0]};
     auto labels{arguments[1].ValueList()};
@@ -640,7 +646,6 @@
         extract(relationship);
       }
     }
->>>>>>> f516dce1
 
   } catch (const std::exception &e) {
     record_factory.SetErrorMessage(e.what());
