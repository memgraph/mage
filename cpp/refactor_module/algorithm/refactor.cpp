--- conflicted
+++ resolved
@@ -478,7 +478,6 @@
         }
       }
     }
-<<<<<<< HEAD
 
   } catch (const std::exception &e) {
     record_factory.SetErrorMessage(e.what());
@@ -548,8 +547,6 @@
     for (const auto &list_item : object.ValueList()) {
       parse(list_item);
     }
-=======
->>>>>>> 91089bd0
 
   } catch (const std::exception &e) {
     record_factory.SetErrorMessage(e.what());
