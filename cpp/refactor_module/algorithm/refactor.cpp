--- conflicted
+++ resolved
@@ -487,7 +487,46 @@
   }
 }
 
-<<<<<<< HEAD
+Refactor::Config::Config(const mgp::Map &config) {
+  auto rel_strategy_string = config.At("relationshipSelectionStrategy");
+  auto prop_strategy_string = config.At("properties");
+
+  if (rel_strategy_string.IsNull()) {
+    SetRelStrategy("incoming");
+    return;
+  }
+  SetRelStrategy(rel_strategy_string.ValueString());
+  if (prop_strategy_string.IsNull()) {
+    SetPropStrategy("combine");
+    return;
+  }
+  SetPropStrategy(prop_strategy_string.ValueString());
+}
+
+void Refactor::Config::SetRelStrategy(std::string_view strategy) {
+  if (strategy == "incoming") {
+    rel_strategy = RelSelectStrategy::INCOMING;
+  } else if (strategy == "outgoing") {
+    rel_strategy = RelSelectStrategy::OUTGOING;
+  } else if (strategy == "merge") {
+    rel_strategy = RelSelectStrategy::MERGE;
+  } else {
+    throw mgp::ValueException("Invalid relationship selection strategy");
+  }
+}
+
+void Refactor::Config::SetPropStrategy(std::string_view strategy) {
+  if (strategy == "discard") {
+    prop_strategy = PropertiesStrategy::DISCARD;
+  } else if (strategy == "overwrite" || strategy == "override") {
+    prop_strategy = PropertiesStrategy::OVERRIDE;
+  } else if (strategy == "combine") {
+    prop_strategy = PropertiesStrategy::COMBINE;
+  } else {
+    throw mgp::ValueException("Invalid properties selection strategy");
+  }
+}
+
 void Refactor::RenameTypeProperty(mgp_list *args, mgp_graph *memgraph_graph, mgp_result *result, mgp_memory *memory) {
   mgp::MemoryDispatcherGuard guard{memory};
   const auto arguments = mgp::List(args);
@@ -517,45 +556,6 @@
   } catch (const std::exception &e) {
     record_factory.SetErrorMessage(e.what());
     return;
-=======
-Refactor::Config::Config(const mgp::Map &config) {
-  auto rel_strategy_string = config.At("relationshipSelectionStrategy");
-  auto prop_strategy_string = config.At("properties");
-
-  if (rel_strategy_string.IsNull()) {
-    SetRelStrategy("incoming");
-    return;
-  }
-  SetRelStrategy(rel_strategy_string.ValueString());
-  if (prop_strategy_string.IsNull()) {
-    SetPropStrategy("combine");
-    return;
-  }
-  SetPropStrategy(prop_strategy_string.ValueString());
-}
-
-void Refactor::Config::SetRelStrategy(std::string_view strategy) {
-  if (strategy == "incoming") {
-    rel_strategy = RelSelectStrategy::INCOMING;
-  } else if (strategy == "outgoing") {
-    rel_strategy = RelSelectStrategy::OUTGOING;
-  } else if (strategy == "merge") {
-    rel_strategy = RelSelectStrategy::MERGE;
-  } else {
-    throw mgp::ValueException("Invalid relationship selection strategy");
-  }
-}
-
-void Refactor::Config::SetPropStrategy(std::string_view strategy) {
-  if (strategy == "discard") {
-    prop_strategy = PropertiesStrategy::DISCARD;
-  } else if (strategy == "overwrite" || strategy == "override") {
-    prop_strategy = PropertiesStrategy::OVERRIDE;
-  } else if (strategy == "combine") {
-    prop_strategy = PropertiesStrategy::COMBINE;
-  } else {
-    throw mgp::ValueException("Invalid properties selection strategy");
->>>>>>> 3ba3de09
   }
 }
 
