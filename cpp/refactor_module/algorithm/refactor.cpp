--- conflicted
+++ resolved
@@ -375,35 +375,6 @@
   }
 }
 
-<<<<<<< HEAD
-void Refactor::TransferProperties(const mgp::Node &node, mgp::Relationship &rel) {
-  for (auto &[key, value] : node.Properties()) {
-    rel.SetProperty(key, value);
-  }
-}
-
-void Refactor::Collapse(mgp::Graph &graph, const mgp::Node &node, const std::string &type,
-                        const mgp::RecordFactory &record_factory) {
-  if (node.InDegree() != 1 || node.OutDegree() != 1) {
-    throw mgp::ValueException("Out and in degree of the nodes both must be 1!");
-  }
-
-  const mgp::Node from_node = (*node.InRelationships().begin()).From();
-  const mgp::Node to_node = (*node.OutRelationships().begin()).To();
-  if (from_node == node && to_node == node) {
-    throw mgp::ValueException("Nodes with self relationships are non collapsible!");
-  }
-  mgp::Relationship new_rel = graph.CreateRelationship(from_node, to_node, type);
-  TransferProperties(node, new_rel);
-
-  auto record = record_factory.NewRecord();
-  record.Insert(std::string(kReturnIdCollapseNode).c_str(), node.Id().AsInt());
-  record.Insert(std::string(kReturnRelationshipCollapseNode).c_str(), new_rel);
-  graph.DetachDeleteNode(node);
-}
-
-void Refactor::CollapseNode(mgp_list *args, mgp_graph *memgraph_graph, mgp_result *result, mgp_memory *memory) {
-=======
 void Refactor::InvertRel(mgp::Graph &graph, mgp::Relationship &rel) {
   const auto old_from = rel.From();
   const auto old_to = rel.To();
@@ -412,13 +383,56 @@
 }
 
 void Refactor::Invert(mgp_list *args, mgp_graph *memgraph_graph, mgp_result *result, mgp_memory *memory) {
->>>>>>> 78bdabaa
   mgp::memory = memory;
   const auto arguments = mgp::List(args);
   const auto record_factory = mgp::RecordFactory(result);
   try {
     mgp::Graph graph = mgp::Graph(memgraph_graph);
-<<<<<<< HEAD
+    mgp::Relationship rel = arguments[0].ValueRelationship();
+
+    InvertRel(graph, rel);
+    auto record = record_factory.NewRecord();
+    record.Insert(std::string(kReturnIdInvert).c_str(), rel.Id().AsInt());
+    record.Insert(std::string(kReturnRelationshipInvert).c_str(), rel);
+
+  } catch (const std::exception &e) {
+    record_factory.SetErrorMessage(e.what());
+    return;
+  }
+}
+
+void Refactor::TransferProperties(const mgp::Node &node, mgp::Relationship &rel) {
+  for (auto &[key, value] : node.Properties()) {
+    rel.SetProperty(key, value);
+  }
+}
+
+void Refactor::Collapse(mgp::Graph &graph, const mgp::Node &node, const std::string &type,
+                        const mgp::RecordFactory &record_factory) {
+  if (node.InDegree() != 1 || node.OutDegree() != 1) {
+    throw mgp::ValueException("Out and in degree of the nodes both must be 1!");
+  }
+
+  const mgp::Node from_node = (*node.InRelationships().begin()).From();
+  const mgp::Node to_node = (*node.OutRelationships().begin()).To();
+  if (from_node == node && to_node == node) {
+    throw mgp::ValueException("Nodes with self relationships are non collapsible!");
+  }
+  mgp::Relationship new_rel = graph.CreateRelationship(from_node, to_node, type);
+  TransferProperties(node, new_rel);
+
+  auto record = record_factory.NewRecord();
+  record.Insert(std::string(kReturnIdCollapseNode).c_str(), node.Id().AsInt());
+  record.Insert(std::string(kReturnRelationshipCollapseNode).c_str(), new_rel);
+  graph.DetachDeleteNode(node);
+}
+
+void Refactor::CollapseNode(mgp_list *args, mgp_graph *memgraph_graph, mgp_result *result, mgp_memory *memory) {
+  mgp::memory = memory;
+  const auto arguments = mgp::List(args);
+  const auto record_factory = mgp::RecordFactory(result);
+  try {
+    mgp::Graph graph = mgp::Graph(memgraph_graph);
     const mgp::Value input = arguments[0];
     const std::string type{arguments[1].ValueString()};
 
@@ -449,14 +463,6 @@
     } 
       
     
-=======
-    mgp::Relationship rel = arguments[0].ValueRelationship();
-
-    InvertRel(graph, rel);
-    auto record = record_factory.NewRecord();
-    record.Insert(std::string(kReturnIdInvert).c_str(), rel.Id().AsInt());
-    record.Insert(std::string(kReturnRelationshipInvert).c_str(), rel);
->>>>>>> 78bdabaa
 
   } catch (const std::exception &e) {
     record_factory.SetErrorMessage(e.what());
