--- conflicted
+++ resolved
@@ -64,7 +64,11 @@
                   mgp::Parameter(Refactor::kRenameNodePropertyArg2, mgp::Type::String),
                   mgp::Parameter(Refactor::kRenameNodePropertyArg3, {mgp::Type::List, mgp::Type::Node})},
                  {mgp::Return(Refactor::kRenameNodePropertyResult, mgp::Type::Int)}, module, memory);
-<<<<<<< HEAD
+    AddProcedure(Refactor::Invert, std::string(Refactor::kProcedureInvert).c_str(), mgp::ProcedureType::Write,
+                 {mgp::Parameter(std::string(Refactor::kArgumentRelationship).c_str(), mgp::Type::Any)},
+                 {mgp::Return(std::string(Refactor::kReturnIdInvert).c_str(), mgp::Type::Int),
+                  mgp::Return(std::string(Refactor::kReturnRelationshipInvert).c_str(), mgp::Type::Relationship)},
+                 module, memory);
     AddProcedure(Refactor::CollapseNode, std::string(Refactor::kProcedureCollapseNode).c_str(),
                  mgp::ProcedureType::Write,
                  {mgp::Parameter(std::string(Refactor::kArgumentNodesCollapseNode).c_str(), mgp::Type::Any),
@@ -72,14 +76,6 @@
                  {mgp::Return(std::string(Refactor::kReturnIdCollapseNode).c_str(), mgp::Type::Int),
                   mgp::Return(std::string(Refactor::kReturnRelationshipCollapseNode).c_str(), mgp::Type::Relationship)},
                  module, memory);
-=======
-    AddProcedure(Refactor::Invert, std::string(Refactor::kProcedureInvert).c_str(), mgp::ProcedureType::Write,
-                 {mgp::Parameter(std::string(Refactor::kArgumentRelationship).c_str(), mgp::Type::Any)},
-                 {mgp::Return(std::string(Refactor::kReturnIdInvert).c_str(), mgp::Type::Int),
-                  mgp::Return(std::string(Refactor::kReturnRelationshipInvert).c_str(), mgp::Type::Relationship)},
-                 module, memory);
-
->>>>>>> 78bdabaa
   } catch (const std::exception &e) {
     return 1;
   }
