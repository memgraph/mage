#include <mgp.hpp>

#include "algorithm/refactor.hpp"

extern "C" int mgp_init_module(struct mgp_module *module, struct mgp_memory *memory) {
  try {
    mgp::MemoryDispatcherGuard guard{memory};

    AddProcedure(Refactor::From, Refactor::kProcedureFrom, mgp::ProcedureType::Write,
                 {mgp::Parameter(Refactor::kFromArg1, mgp::Type::Relationship),
                  mgp::Parameter(Refactor::kFromArg2, mgp::Type::Node)},
                 {mgp::Return(Refactor::kFromResult, mgp::Type::Relationship)}, module, memory);

    AddProcedure(Refactor::To, Refactor::kProcedureTo, mgp::ProcedureType::Write,
                 {mgp::Parameter(Refactor::kToArg1, mgp::Type::Relationship),
                  mgp::Parameter(Refactor::kToArg2, mgp::Type::Node)},
                 {mgp::Return(Refactor::kToResult, mgp::Type::Relationship)}, module, memory);

    AddProcedure(Refactor::Categorize, Refactor::kProcedureCategorize, mgp::ProcedureType::Write,
                 {
                     mgp::Parameter(Refactor::kArgumentsCatSourceKey, mgp::Type::String),
                     mgp::Parameter(Refactor::kArgumentsCatRelType, mgp::Type::String),
                     mgp::Parameter(Refactor::kArgumentsCatRelOutgoing, mgp::Type::Bool),
                     mgp::Parameter(Refactor::kArgumentsCatLabelName, mgp::Type::String),
                     mgp::Parameter(Refactor::kArgumentsCatPropKey, mgp::Type::String),
                     mgp::Parameter(Refactor::kArgumentsCopyPropKeys, {mgp::Type::List, mgp::Type::String},
                                    mgp::Value(mgp::List{})),
                 },
                 {mgp::Return(Refactor::kReturnCategorize, mgp::Type::String)}, module, memory);

    AddProcedure(Refactor::CloneNodes, Refactor::kProcedureCloneNodes, mgp::ProcedureType::Write,
                 {mgp::Parameter(Refactor::kArgumentsNodesToClone, {mgp::Type::List, mgp::Type::Node}),
                  mgp::Parameter(Refactor::kArgumentsCloneRels, mgp::Type::Bool, false),
                  mgp::Parameter(Refactor::kArgumentsSkipPropClone, {mgp::Type::List, mgp::Type::String},
                                 mgp::Value(mgp::List{}))},
                 {mgp::Return(Refactor::kResultClonedNodeId, mgp::Type::Int),
                  mgp::Return(Refactor::kResultNewNode, mgp::Type::Node),
                  mgp::Return(Refactor::kResultCloneNodeError, mgp::Type::String)},
                 module, memory);

    AddProcedure(
        Refactor::CloneSubgraphFromPaths, Refactor::kProcedureCSFP, mgp::ProcedureType::Write,
        {mgp::Parameter(Refactor::kArgumentsPath, {mgp::Type::List, mgp::Type::Path}),
         mgp::Parameter(Refactor::kArgumentsConfigMap, {mgp::Type::Map, mgp::Type::Any}, mgp::Value(mgp::Map{}))},
        {mgp::Return(Refactor::kResultClonedNodeId, mgp::Type::Int),
         mgp::Return(Refactor::kResultNewNode, mgp::Type::Node),
         mgp::Return(Refactor::kResultCloneNodeError, mgp::Type::String)},
        module, memory);

    AddProcedure(
        Refactor::CloneSubgraph, Refactor::kProcedureCloneSubgraph, mgp::ProcedureType::Write,
        {mgp::Parameter(Refactor::kArgumentsNodes, {mgp::Type::List, mgp::Type::Node}),
         mgp::Parameter(Refactor::kArgumentsRels, {mgp::Type::List, mgp::Type::Relationship}, mgp::Value(mgp::List())),
         mgp::Parameter(Refactor::kArgumentsConfigMap, {mgp::Type::Map, mgp::Type::Any}, mgp::Value(mgp::Map{}))},
        {mgp::Return(Refactor::kResultClonedNodeId, mgp::Type::Int),
         mgp::Return(Refactor::kResultNewNode, mgp::Type::Node),
         mgp::Return(Refactor::kResultCloneNodeError, mgp::Type::String)},
        module, memory);

    AddProcedure(Refactor::RenameLabel, Refactor::kProcedureRenameLabel, mgp::ProcedureType::Write,
                 {mgp::Parameter(Refactor::kRenameLabelArg1, mgp::Type::String),
                  mgp::Parameter(Refactor::kRenameLabelArg2, mgp::Type::String),
                  mgp::Parameter(Refactor::kRenameLabelArg3, {mgp::Type::List, mgp::Type::Node})},
                 {mgp::Return(Refactor::kRenameLabelResult, mgp::Type::Int)}, module, memory);

    AddProcedure(Refactor::RenameNodeProperty, Refactor::kProcedureRenameNodeProperty, mgp::ProcedureType::Write,
                 {mgp::Parameter(Refactor::kRenameNodePropertyArg1, mgp::Type::String),
                  mgp::Parameter(Refactor::kRenameNodePropertyArg2, mgp::Type::String),
                  mgp::Parameter(Refactor::kRenameNodePropertyArg3, {mgp::Type::List, mgp::Type::Node})},
                 {mgp::Return(Refactor::kRenameNodePropertyResult, mgp::Type::Int)}, module, memory);

    AddProcedure(Refactor::Invert, std::string(Refactor::kProcedureInvert).c_str(), mgp::ProcedureType::Write,
                 {mgp::Parameter(std::string(Refactor::kArgumentRelationship).c_str(), mgp::Type::Any)},
                 {mgp::Return(std::string(Refactor::kResultIdInvert).c_str(), mgp::Type::Int),
                  mgp::Return(std::string(Refactor::kResultRelationshipInvert).c_str(), mgp::Type::Relationship),
                  mgp::Return(std::string(Refactor::kResultErrorInvert).c_str(), mgp::Type::String)},
                 module, memory);

    AddProcedure(Refactor::CollapseNode, std::string(Refactor::kProcedureCollapseNode).c_str(),
                 mgp::ProcedureType::Write,
                 {mgp::Parameter(std::string(Refactor::kArgumentNodesCollapseNode).c_str(), mgp::Type::Any),
                  mgp::Parameter(std::string(Refactor::kArgumentTypeCollapseNode).c_str(), mgp::Type::String)},
                 {mgp::Return(std::string(Refactor::kReturnIdCollapseNode).c_str(), mgp::Type::Int),
                  mgp::Return(std::string(Refactor::kReturnRelationshipCollapseNode).c_str(), mgp::Type::Relationship)},
                 module, memory);
<<<<<<< HEAD
    AddProcedure(Refactor::RenameTypeProperty, std::string(Refactor::kProcedureRenameTypeProperty).c_str(),
                 mgp::ProcedureType::Write,
                 {mgp::Parameter(std::string(Refactor::kRenameTypePropertyArg1).c_str(), mgp::Type::String),
                  mgp::Parameter(std::string(Refactor::kRenameTypePropertyArg2).c_str(), mgp::Type::String),
                  mgp::Parameter(std::string(Refactor::kRenameTypePropertyArg3).c_str(),
                                 {mgp::Type::List, mgp::Type::Relationship})},
                 {mgp::Return(std::string(Refactor::kRenameTypePropertyResult).c_str(), mgp::Type::Int)}, module,
                 memory);
=======

    AddProcedure(Refactor::ExtractNode, Refactor::kProcedureExtractNode, mgp::ProcedureType::Write,
                 {mgp::Parameter(Refactor::kExtractNodeArg1, mgp::Type::Any),
                  mgp::Parameter(Refactor::kExtractNodeArg2, {mgp::Type::List, mgp::Type::String}),
                  mgp::Parameter(Refactor::kExtractNodeArg3, mgp::Type::String),
                  mgp::Parameter(Refactor::kExtractNodeArg4, mgp::Type::String)},
                 {mgp::Return(Refactor::kResultExtractNode1, mgp::Type::Int),
                  mgp::Return(Refactor::kResultExtractNode2, mgp::Type::Node),
                  mgp::Return(Refactor::kResultExtractNode3, mgp::Type::String)},
                 module, memory);

    AddProcedure(Refactor::NormalizeAsBoolean, Refactor::kProcedureNormalizeAsBoolean, mgp::ProcedureType::Write,
                 {mgp::Parameter(Refactor::kNormalizeAsBooleanArg1, mgp::Type::Any),
                  mgp::Parameter(Refactor::kNormalizeAsBooleanArg2, mgp::Type::String),
                  mgp::Parameter(Refactor::kNormalizeAsBooleanArg3, {mgp::Type::List, mgp::Type::Any}),
                  mgp::Parameter(Refactor::kNormalizeAsBooleanArg4, {mgp::Type::List, mgp::Type::Any})},
                 {}, module, memory);
>>>>>>> f516dce1

  } catch (const std::exception &e) {
    return 1;
  }

  return 0;
}

extern "C" int mgp_shutdown_module() { return 0; }<|MERGE_RESOLUTION|>--- conflicted
+++ resolved
@@ -83,16 +83,6 @@
                  {mgp::Return(std::string(Refactor::kReturnIdCollapseNode).c_str(), mgp::Type::Int),
                   mgp::Return(std::string(Refactor::kReturnRelationshipCollapseNode).c_str(), mgp::Type::Relationship)},
                  module, memory);
-<<<<<<< HEAD
-    AddProcedure(Refactor::RenameTypeProperty, std::string(Refactor::kProcedureRenameTypeProperty).c_str(),
-                 mgp::ProcedureType::Write,
-                 {mgp::Parameter(std::string(Refactor::kRenameTypePropertyArg1).c_str(), mgp::Type::String),
-                  mgp::Parameter(std::string(Refactor::kRenameTypePropertyArg2).c_str(), mgp::Type::String),
-                  mgp::Parameter(std::string(Refactor::kRenameTypePropertyArg3).c_str(),
-                                 {mgp::Type::List, mgp::Type::Relationship})},
-                 {mgp::Return(std::string(Refactor::kRenameTypePropertyResult).c_str(), mgp::Type::Int)}, module,
-                 memory);
-=======
 
     AddProcedure(Refactor::ExtractNode, Refactor::kProcedureExtractNode, mgp::ProcedureType::Write,
                  {mgp::Parameter(Refactor::kExtractNodeArg1, mgp::Type::Any),
@@ -110,7 +100,15 @@
                   mgp::Parameter(Refactor::kNormalizeAsBooleanArg3, {mgp::Type::List, mgp::Type::Any}),
                   mgp::Parameter(Refactor::kNormalizeAsBooleanArg4, {mgp::Type::List, mgp::Type::Any})},
                  {}, module, memory);
->>>>>>> f516dce1
+
+    AddProcedure(Refactor::RenameTypeProperty, std::string(Refactor::kProcedureRenameTypeProperty).c_str(),
+                 mgp::ProcedureType::Write,
+                 {mgp::Parameter(std::string(Refactor::kRenameTypePropertyArg1).c_str(), mgp::Type::String),
+                  mgp::Parameter(std::string(Refactor::kRenameTypePropertyArg2).c_str(), mgp::Type::String),
+                  mgp::Parameter(std::string(Refactor::kRenameTypePropertyArg3).c_str(),
+                                 {mgp::Type::List, mgp::Type::Relationship})},
+                 {mgp::Return(std::string(Refactor::kRenameTypePropertyResult).c_str(), mgp::Type::Int)}, module,
+                 memory);
 
   } catch (const std::exception &e) {
     return 1;
