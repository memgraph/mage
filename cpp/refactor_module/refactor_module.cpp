#include <mgp.hpp>

#include "algorithm/refactor.hpp"

extern "C" int mgp_init_module(struct mgp_module *module, struct mgp_memory *memory) {
  try {
<<<<<<< HEAD
    mgp::memory = memory;
    AddProcedure(Refactor::Invert, std::string(Refactor::kProcedureInvert).c_str(), mgp::ProcedureType::Write,
                 {mgp::Parameter(std::string(Refactor::kArgumentRelationship).c_str(), mgp::Type::Any)},
                 {mgp::Return(std::string(Refactor::kReturnIdInvert).c_str(), mgp::Type::Int),
                  mgp::Return(std::string(Refactor::kReturnRelationshipInvert).c_str(), mgp::Type::Relationship)},
                 module, memory);
=======
    mgp::MemoryDispatcherGuard guard{memory};

    mgp::AddProcedure(Refactor::From, Refactor::kProcedureFrom, mgp::ProcedureType::Write,
                      {mgp::Parameter(Refactor::kFromArg1, mgp::Type::Relationship),
                       mgp::Parameter(Refactor::kFromArg2, mgp::Type::Node)},
                      {mgp::Return(Refactor::kFromResult, mgp::Type::Relationship)}, module, memory);

    mgp::AddProcedure(Refactor::To, Refactor::kProcedureTo, mgp::ProcedureType::Write,
                      {mgp::Parameter(Refactor::kToArg1, mgp::Type::Relationship),
                       mgp::Parameter(Refactor::kToArg2, mgp::Type::Node)},
                      {mgp::Return(Refactor::kToResult, mgp::Type::Relationship)}, module, memory);

    AddProcedure(Refactor::Categorize, Refactor::kProcedureCategorize, mgp::ProcedureType::Write,
                 {
                     mgp::Parameter(Refactor::kArgumentsCatSourceKey, mgp::Type::String),
                     mgp::Parameter(Refactor::kArgumentsCatRelType, mgp::Type::String),
                     mgp::Parameter(Refactor::kArgumentsCatRelOutgoing, mgp::Type::Bool),
                     mgp::Parameter(Refactor::kArgumentsCatLabelName, mgp::Type::String),
                     mgp::Parameter(Refactor::kArgumentsCatPropKey, mgp::Type::String),
                     mgp::Parameter(Refactor::kArgumentsCopyPropKeys, {mgp::Type::List, mgp::Type::String},
                                    mgp::Value(mgp::List{})),
                 },
                 {mgp::Return(Refactor::kReturnCategorize, mgp::Type::String)}, module, memory);
    AddProcedure(Refactor::CloneNodes, Refactor::kProcedureCloneNodes, mgp::ProcedureType::Write,
                 {mgp::Parameter(Refactor::kArgumentsNodesToClone, {mgp::Type::List, mgp::Type::Node}),
                  mgp::Parameter(Refactor::kArgumentsCloneRels, mgp::Type::Bool, false),
                  mgp::Parameter(Refactor::kArgumentsSkipPropClone, {mgp::Type::List, mgp::Type::String},
                                 mgp::Value(mgp::List{}))},
                 {mgp::Return(Refactor::kReturnClonedNodeId, mgp::Type::Int),
                  mgp::Return(Refactor::kReturnNewNode, mgp::Type::Node)},
                 module, memory);

    AddProcedure(
        Refactor::CloneSubgraphFromPaths, Refactor::kProcedureCSFP, mgp::ProcedureType::Write,
        {mgp::Parameter(Refactor::kArgumentsPath, {mgp::Type::List, mgp::Type::Path}),
         mgp::Parameter(Refactor::kArgumentsConfigMap, {mgp::Type::Map, mgp::Type::Any}, mgp::Value(mgp::Map{}))},
        {mgp::Return(Refactor::kReturnClonedNodeId, mgp::Type::Int),
         mgp::Return(Refactor::kReturnNewNode, mgp::Type::Node)},
        module, memory);

    AddProcedure(
        Refactor::CloneSubgraph, Refactor::kProcedureCloneSubgraph, mgp::ProcedureType::Write,
        {mgp::Parameter(Refactor::kArgumentsNodes, {mgp::Type::List, mgp::Type::Node}),
         mgp::Parameter(Refactor::kArgumentsRels, {mgp::Type::List, mgp::Type::Relationship}, mgp::Value(mgp::List())),
         mgp::Parameter(Refactor::kArgumentsConfigMap, {mgp::Type::Map, mgp::Type::Any}, mgp::Value(mgp::Map{}))},
        {mgp::Return(Refactor::kReturnClonedNodeId, mgp::Type::Int),
         mgp::Return(Refactor::kReturnNewNode, mgp::Type::Node)},
        module, memory);

    AddProcedure(Refactor::RenameLabel, Refactor::kProcedureRenameLabel, mgp::ProcedureType::Write,
                 {mgp::Parameter(Refactor::kRenameLabelArg1, mgp::Type::String),
                  mgp::Parameter(Refactor::kRenameLabelArg2, mgp::Type::String),
                  mgp::Parameter(Refactor::kRenameLabelArg3, {mgp::Type::List, mgp::Type::Node})},
                 {mgp::Return(Refactor::kRenameLabelResult, mgp::Type::Int)}, module, memory);

    AddProcedure(Refactor::RenameNodeProperty, Refactor::kProcedureRenameNodeProperty, mgp::ProcedureType::Write,
                 {mgp::Parameter(Refactor::kRenameNodePropertyArg1, mgp::Type::String),
                  mgp::Parameter(Refactor::kRenameNodePropertyArg2, mgp::Type::String),
                  mgp::Parameter(Refactor::kRenameNodePropertyArg3, {mgp::Type::List, mgp::Type::Node})},
                 {mgp::Return(Refactor::kRenameNodePropertyResult, mgp::Type::Int)}, module, memory);
>>>>>>> d9edab67

  } catch (const std::exception &e) {
    return 1;
  }

  return 0;
}

extern "C" int mgp_shutdown_module() { return 0; }<|MERGE_RESOLUTION|>--- conflicted
+++ resolved
@@ -4,14 +4,6 @@
 
 extern "C" int mgp_init_module(struct mgp_module *module, struct mgp_memory *memory) {
   try {
-<<<<<<< HEAD
-    mgp::memory = memory;
-    AddProcedure(Refactor::Invert, std::string(Refactor::kProcedureInvert).c_str(), mgp::ProcedureType::Write,
-                 {mgp::Parameter(std::string(Refactor::kArgumentRelationship).c_str(), mgp::Type::Any)},
-                 {mgp::Return(std::string(Refactor::kReturnIdInvert).c_str(), mgp::Type::Int),
-                  mgp::Return(std::string(Refactor::kReturnRelationshipInvert).c_str(), mgp::Type::Relationship)},
-                 module, memory);
-=======
     mgp::MemoryDispatcherGuard guard{memory};
 
     mgp::AddProcedure(Refactor::From, Refactor::kProcedureFrom, mgp::ProcedureType::Write,
@@ -72,7 +64,11 @@
                   mgp::Parameter(Refactor::kRenameNodePropertyArg2, mgp::Type::String),
                   mgp::Parameter(Refactor::kRenameNodePropertyArg3, {mgp::Type::List, mgp::Type::Node})},
                  {mgp::Return(Refactor::kRenameNodePropertyResult, mgp::Type::Int)}, module, memory);
->>>>>>> d9edab67
+    AddProcedure(Refactor::Invert, std::string(Refactor::kProcedureInvert).c_str(), mgp::ProcedureType::Write,
+                 {mgp::Parameter(std::string(Refactor::kArgumentRelationship).c_str(), mgp::Type::Any)},
+                 {mgp::Return(std::string(Refactor::kReturnIdInvert).c_str(), mgp::Type::Int),
+                  mgp::Return(std::string(Refactor::kReturnRelationshipInvert).c_str(), mgp::Type::Relationship)},
+                 module, memory);
 
   } catch (const std::exception &e) {
     return 1;
