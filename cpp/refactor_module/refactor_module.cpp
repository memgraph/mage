--- conflicted
+++ resolved
@@ -17,7 +17,14 @@
                                     mgp::Value(mgp::List{})),
                  },
                  {mgp::Return(Refactor::kReturnCategorize, mgp::Type::String)}, module, memory);
-<<<<<<< HEAD
+    AddProcedure(Refactor::CloneNodes, Refactor::kProcedureCloneNodes, mgp::ProcedureType::Write,
+                 {mgp::Parameter(Refactor::kArgumentsNodesToClone, {mgp::Type::List, mgp::Type::Node}),
+                  mgp::Parameter(Refactor::kArgumentsCloneRels, mgp::Type::Bool, false),
+                  mgp::Parameter(Refactor::kArgumentsSkipPropClone, {mgp::Type::List, mgp::Type::String},
+                                 mgp::Value(mgp::List{}))},
+                 {mgp::Return(Refactor::kReturnClonedNodeId, mgp::Type::Int),
+                  mgp::Return(Refactor::kReturnNewNode, mgp::Type::Node)},
+                 module, memory);
 
     AddProcedure(
         Refactor::CloneSubgraphFromPaths, Refactor::kProcedureCSFP, mgp::ProcedureType::Write,
@@ -35,16 +42,6 @@
         {mgp::Return(Refactor::kReturnClonedNodeId, mgp::Type::Int),
          mgp::Return(Refactor::kReturnNewNode, mgp::Type::Node)},
         module, memory);
-=======
-    AddProcedure(Refactor::CloneNodes, Refactor::kProcedureCloneNodes, mgp::ProcedureType::Write,
-                 {mgp::Parameter(Refactor::kArgumentsNodesToClone, {mgp::Type::List, mgp::Type::Node}),
-                  mgp::Parameter(Refactor::kArgumentsCloneRels, mgp::Type::Bool, false),
-                  mgp::Parameter(Refactor::kArgumentsSkipPropClone, {mgp::Type::List, mgp::Type::String},
-                                 mgp::Value(mgp::List{}))},
-                 {mgp::Return(Refactor::kReturnClonedNodeId, mgp::Type::Int),
-                  mgp::Return(Refactor::kReturnNewNode, mgp::Type::Node)},
-                 module, memory);
->>>>>>> 128c0dda
 
   } catch (const std::exception &e) {
     return 1;
