--- conflicted
+++ resolved
@@ -109,7 +109,12 @@
                   mgp::Parameter(Refactor::kNormalizeAsBooleanArg4, {mgp::Type::List, mgp::Type::Any})},
                  {}, module, memory);
 
-<<<<<<< HEAD
+    AddProcedure(Refactor::RenameType, Refactor::kProcedureRenameType, mgp::ProcedureType::Write,
+                 {mgp::Parameter(Refactor::kRenameTypeArg1, mgp::Type::String),
+                  mgp::Parameter(Refactor::kRenameTypeArg2, mgp::Type::String),
+                  mgp::Parameter(Refactor::kRenameTypeArg3, {mgp::Type::List, mgp::Type::Relationship})},
+                 {mgp::Return(Refactor::kResultRenameType, mgp::Type::Int)}, module, memory);
+
     AddProcedure(Refactor::RenameTypeProperty, std::string(Refactor::kProcedureRenameTypeProperty).c_str(),
                  mgp::ProcedureType::Write,
                  {mgp::Parameter(std::string(Refactor::kRenameTypePropertyArg1).c_str(), mgp::Type::String),
@@ -118,13 +123,6 @@
                                  {mgp::Type::List, mgp::Type::Relationship})},
                  {mgp::Return(std::string(Refactor::kRenameTypePropertyResult).c_str(), mgp::Type::Int)}, module,
                  memory);
-=======
-    AddProcedure(Refactor::RenameType, Refactor::kProcedureRenameType, mgp::ProcedureType::Write,
-                 {mgp::Parameter(Refactor::kRenameTypeArg1, mgp::Type::String),
-                  mgp::Parameter(Refactor::kRenameTypeArg2, mgp::Type::String),
-                  mgp::Parameter(Refactor::kRenameTypeArg3, {mgp::Type::List, mgp::Type::Relationship})},
-                 {mgp::Return(Refactor::kResultRenameType, mgp::Type::Int)}, module, memory);
->>>>>>> 3ba3de09
 
   } catch (const std::exception &e) {
     return 1;
