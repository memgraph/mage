#include <mgp.hpp>

#include "algorithm/refactor.hpp"

extern "C" int mgp_init_module(struct mgp_module *module, struct mgp_memory *memory) {
  try {
    mgp::MemoryDispatcherGuard guard{memory};

    AddProcedure(Refactor::From, Refactor::kProcedureFrom, mgp::ProcedureType::Write,
                 {mgp::Parameter(Refactor::kFromArg1, mgp::Type::Relationship),
                  mgp::Parameter(Refactor::kFromArg2, mgp::Type::Node)},
                 {mgp::Return(Refactor::kFromResult, mgp::Type::Relationship)}, module, memory);

    AddProcedure(Refactor::To, Refactor::kProcedureTo, mgp::ProcedureType::Write,
                 {mgp::Parameter(Refactor::kToArg1, mgp::Type::Relationship),
                  mgp::Parameter(Refactor::kToArg2, mgp::Type::Node)},
                 {mgp::Return(Refactor::kToResult, mgp::Type::Relationship)}, module, memory);

    AddProcedure(Refactor::Categorize, Refactor::kProcedureCategorize, mgp::ProcedureType::Write,
                 {
                     mgp::Parameter(Refactor::kArgumentsCatSourceKey, mgp::Type::String),
                     mgp::Parameter(Refactor::kArgumentsCatRelType, mgp::Type::String),
                     mgp::Parameter(Refactor::kArgumentsCatRelOutgoing, mgp::Type::Bool),
                     mgp::Parameter(Refactor::kArgumentsCatLabelName, mgp::Type::String),
                     mgp::Parameter(Refactor::kArgumentsCatPropKey, mgp::Type::String),
                     mgp::Parameter(Refactor::kArgumentsCopyPropKeys, {mgp::Type::List, mgp::Type::String},
                                    mgp::Value(mgp::List{})),
                 },
                 {mgp::Return(Refactor::kReturnCategorize, mgp::Type::String)}, module, memory);

    AddProcedure(Refactor::CloneNodes, Refactor::kProcedureCloneNodes, mgp::ProcedureType::Write,
                 {mgp::Parameter(Refactor::kArgumentsNodesToClone, {mgp::Type::List, mgp::Type::Node}),
                  mgp::Parameter(Refactor::kArgumentsCloneRels, mgp::Type::Bool, false),
                  mgp::Parameter(Refactor::kArgumentsSkipPropClone, {mgp::Type::List, mgp::Type::String},
                                 mgp::Value(mgp::List{}))},
                 {mgp::Return(Refactor::kResultClonedNodeId, mgp::Type::Int),
                  mgp::Return(Refactor::kResultNewNode, mgp::Type::Node),
                  mgp::Return(Refactor::kResultCloneNodeError, mgp::Type::String)},
                 module, memory);

    AddProcedure(
        Refactor::CloneSubgraphFromPaths, Refactor::kProcedureCSFP, mgp::ProcedureType::Write,
        {mgp::Parameter(Refactor::kArgumentsPath, {mgp::Type::List, mgp::Type::Path}),
         mgp::Parameter(Refactor::kArgumentsConfigMap, {mgp::Type::Map, mgp::Type::Any}, mgp::Value(mgp::Map{}))},
        {mgp::Return(Refactor::kResultClonedNodeId, mgp::Type::Int),
         mgp::Return(Refactor::kResultNewNode, mgp::Type::Node),
         mgp::Return(Refactor::kResultCloneNodeError, mgp::Type::String)},
        module, memory);

    AddProcedure(
        Refactor::CloneSubgraph, Refactor::kProcedureCloneSubgraph, mgp::ProcedureType::Write,
        {mgp::Parameter(Refactor::kArgumentsNodes, {mgp::Type::List, mgp::Type::Node}),
         mgp::Parameter(Refactor::kArgumentsRels, {mgp::Type::List, mgp::Type::Relationship}, mgp::Value(mgp::List())),
         mgp::Parameter(Refactor::kArgumentsConfigMap, {mgp::Type::Map, mgp::Type::Any}, mgp::Value(mgp::Map{}))},
        {mgp::Return(Refactor::kResultClonedNodeId, mgp::Type::Int),
         mgp::Return(Refactor::kResultNewNode, mgp::Type::Node),
         mgp::Return(Refactor::kResultCloneNodeError, mgp::Type::String)},
        module, memory);

    AddProcedure(Refactor::RenameLabel, Refactor::kProcedureRenameLabel, mgp::ProcedureType::Write,
                 {mgp::Parameter(Refactor::kRenameLabelArg1, mgp::Type::String),
                  mgp::Parameter(Refactor::kRenameLabelArg2, mgp::Type::String),
                  mgp::Parameter(Refactor::kRenameLabelArg3, {mgp::Type::List, mgp::Type::Node})},
                 {mgp::Return(Refactor::kRenameLabelResult, mgp::Type::Int)}, module, memory);

    AddProcedure(Refactor::RenameNodeProperty, Refactor::kProcedureRenameNodeProperty, mgp::ProcedureType::Write,
                 {mgp::Parameter(Refactor::kRenameNodePropertyArg1, mgp::Type::String),
                  mgp::Parameter(Refactor::kRenameNodePropertyArg2, mgp::Type::String),
                  mgp::Parameter(Refactor::kRenameNodePropertyArg3, {mgp::Type::List, mgp::Type::Node})},
                 {mgp::Return(Refactor::kRenameNodePropertyResult, mgp::Type::Int)}, module, memory);

    AddProcedure(Refactor::Invert, std::string(Refactor::kProcedureInvert).c_str(), mgp::ProcedureType::Write,
                 {mgp::Parameter(std::string(Refactor::kArgumentRelationship).c_str(), mgp::Type::Any)},
                 {mgp::Return(std::string(Refactor::kResultIdInvert).c_str(), mgp::Type::Int),
                  mgp::Return(std::string(Refactor::kResultRelationshipInvert).c_str(), mgp::Type::Relationship),
                  mgp::Return(std::string(Refactor::kResultErrorInvert).c_str(), mgp::Type::String)},
                 module, memory);

    AddProcedure(Refactor::CollapseNode, std::string(Refactor::kProcedureCollapseNode).c_str(),
                 mgp::ProcedureType::Write,
                 {mgp::Parameter(std::string(Refactor::kArgumentNodesCollapseNode).c_str(), mgp::Type::Any),
                  mgp::Parameter(std::string(Refactor::kArgumentTypeCollapseNode).c_str(), mgp::Type::String)},
                 {mgp::Return(std::string(Refactor::kReturnIdCollapseNode).c_str(), mgp::Type::Int),
                  mgp::Return(std::string(Refactor::kReturnRelationshipCollapseNode).c_str(), mgp::Type::Relationship)},
                 module, memory);

<<<<<<< HEAD
    AddProcedure(Refactor::DeleteAndReconnect, Refactor::kProcedureDeleteAndReconnect, mgp::ProcedureType::Write,
                 {mgp::Parameter(Refactor::kDeleteAndReconnectArg1, mgp::Type::Path),
                  mgp::Parameter(Refactor::kDeleteAndReconnectArg2, {mgp::Type::List, mgp::Type::Node}),
                  mgp::Parameter(Refactor::kDeleteAndReconnectArg3, mgp::Type::Map, mgp::Value(mgp::Map()))},
                 {mgp::Return(Refactor::kReturnDeleteAndReconnect1, {mgp::Type::List, mgp::Type::Node}),
                  mgp::Return(Refactor::kReturnDeleteAndReconnect2, {mgp::Type::List, mgp::Type::Relationship})},
                 module, memory);

=======
    AddProcedure(Refactor::ExtractNode, Refactor::kProcedureExtractNode, mgp::ProcedureType::Write,
                 {mgp::Parameter(Refactor::kExtractNodeArg1, mgp::Type::Any),
                  mgp::Parameter(Refactor::kExtractNodeArg2, {mgp::Type::List, mgp::Type::String}),
                  mgp::Parameter(Refactor::kExtractNodeArg3, mgp::Type::String),
                  mgp::Parameter(Refactor::kExtractNodeArg4, mgp::Type::String)},
                 {mgp::Return(Refactor::kResultExtractNode1, mgp::Type::Int),
                  mgp::Return(Refactor::kResultExtractNode2, mgp::Type::Node),
                  mgp::Return(Refactor::kResultExtractNode3, mgp::Type::String)},
                 module, memory);

    AddProcedure(Refactor::NormalizeAsBoolean, Refactor::kProcedureNormalizeAsBoolean, mgp::ProcedureType::Write,
                 {mgp::Parameter(Refactor::kNormalizeAsBooleanArg1, mgp::Type::Any),
                  mgp::Parameter(Refactor::kNormalizeAsBooleanArg2, mgp::Type::String),
                  mgp::Parameter(Refactor::kNormalizeAsBooleanArg3, {mgp::Type::List, mgp::Type::Any}),
                  mgp::Parameter(Refactor::kNormalizeAsBooleanArg4, {mgp::Type::List, mgp::Type::Any})},
                 {}, module, memory);

>>>>>>> f516dce1
  } catch (const std::exception &e) {
    return 1;
  }

  return 0;
}

extern "C" int mgp_shutdown_module() { return 0; }<|MERGE_RESOLUTION|>--- conflicted
+++ resolved
@@ -84,7 +84,6 @@
                   mgp::Return(std::string(Refactor::kReturnRelationshipCollapseNode).c_str(), mgp::Type::Relationship)},
                  module, memory);
 
-<<<<<<< HEAD
     AddProcedure(Refactor::DeleteAndReconnect, Refactor::kProcedureDeleteAndReconnect, mgp::ProcedureType::Write,
                  {mgp::Parameter(Refactor::kDeleteAndReconnectArg1, mgp::Type::Path),
                   mgp::Parameter(Refactor::kDeleteAndReconnectArg2, {mgp::Type::List, mgp::Type::Node}),
@@ -93,7 +92,6 @@
                   mgp::Return(Refactor::kReturnDeleteAndReconnect2, {mgp::Type::List, mgp::Type::Relationship})},
                  module, memory);
 
-=======
     AddProcedure(Refactor::ExtractNode, Refactor::kProcedureExtractNode, mgp::ProcedureType::Write,
                  {mgp::Parameter(Refactor::kExtractNodeArg1, mgp::Type::Any),
                   mgp::Parameter(Refactor::kExtractNodeArg2, {mgp::Type::List, mgp::Type::String}),
@@ -111,7 +109,6 @@
                   mgp::Parameter(Refactor::kNormalizeAsBooleanArg4, {mgp::Type::List, mgp::Type::Any})},
                  {}, module, memory);
 
->>>>>>> f516dce1
   } catch (const std::exception &e) {
     return 1;
   }
