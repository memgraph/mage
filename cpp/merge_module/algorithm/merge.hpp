#pragma once

#include <mgp.hpp>
#include <unordered_map>
#include <unordered_set>

namespace Merge {

<<<<<<< HEAD
/* node constants */
constexpr std::string_view kProcedureNode = "node";
constexpr std::string_view kNodeArg1 = "labels";
constexpr std::string_view kNodeArg2 = "identProps";
constexpr std::string_view kNodeArg3 = "createProps";
constexpr std::string_view kNodeArg4 = "matchProps";
constexpr std::string_view kNodeRes = "node";

void Node(mgp_list *args, mgp_graph *memgraph_graph, mgp_result *result, mgp_memory *memory);
bool IdentProp(const mgp::Map &identProp, const mgp::Node &node);
bool LabelsContained(const std::unordered_set<std::string_view> &labels, const mgp::Node &node);
=======
/* relationship constants */
constexpr const std::string_view kProcedureRelationship = "relationship";
constexpr const std::string_view kRelationshipArg1 = "startNode";
constexpr const std::string_view kRelationshipArg2 = "relationshipType";
constexpr const std::string_view kRelationshipArg3 = "identProps";
constexpr const std::string_view kRelationshipArg4 = "props";
constexpr const std::string_view kRelationshipArg5 = "endNode";
constexpr const std::string_view kRelationshipArg6 = "onMatchProps";
constexpr const std::string_view kRelationshipResult = "rel";

void Relationship(mgp_list *args, mgp_graph *memgraph_graph, mgp_result *result, mgp_memory *memory);

>>>>>>> 5395de9c
}  // namespace Merge<|MERGE_RESOLUTION|>--- conflicted
+++ resolved
@@ -1,24 +1,12 @@
 #pragma once
 
 #include <mgp.hpp>
+
 #include <unordered_map>
 #include <unordered_set>
 
 namespace Merge {
 
-<<<<<<< HEAD
-/* node constants */
-constexpr std::string_view kProcedureNode = "node";
-constexpr std::string_view kNodeArg1 = "labels";
-constexpr std::string_view kNodeArg2 = "identProps";
-constexpr std::string_view kNodeArg3 = "createProps";
-constexpr std::string_view kNodeArg4 = "matchProps";
-constexpr std::string_view kNodeRes = "node";
-
-void Node(mgp_list *args, mgp_graph *memgraph_graph, mgp_result *result, mgp_memory *memory);
-bool IdentProp(const mgp::Map &identProp, const mgp::Node &node);
-bool LabelsContained(const std::unordered_set<std::string_view> &labels, const mgp::Node &node);
-=======
 /* relationship constants */
 constexpr const std::string_view kProcedureRelationship = "relationship";
 constexpr const std::string_view kRelationshipArg1 = "startNode";
@@ -29,7 +17,20 @@
 constexpr const std::string_view kRelationshipArg6 = "onMatchProps";
 constexpr const std::string_view kRelationshipResult = "rel";
 
+/* node constants */
+constexpr std::string_view kProcedureNode = "node";
+constexpr std::string_view kNodeArg1 = "labels";
+constexpr std::string_view kNodeArg2 = "identProps";
+constexpr std::string_view kNodeArg3 = "createProps";
+constexpr std::string_view kNodeArg4 = "matchProps";
+constexpr std::string_view kNodeRes = "node";
+
 void Relationship(mgp_list *args, mgp_graph *memgraph_graph, mgp_result *result, mgp_memory *memory);
 
->>>>>>> 5395de9c
+
+
+void Node(mgp_list *args, mgp_graph *memgraph_graph, mgp_result *result, mgp_memory *memory);
+bool IdentProp(const mgp::Map &identProp, const mgp::Node &node);
+bool LabelsContained(const std::unordered_set<std::string_view> &labels, const mgp::Node &node);
+
 }  // namespace Merge