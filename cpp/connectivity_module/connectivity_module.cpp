--- conflicted
+++ resolved
@@ -1,10 +1,6 @@
 #include <queue>
 #include <unordered_map>
 
-<<<<<<< HEAD
-#include <mg_procedure.h>
-#include <utils/on_scope_exit.hpp>
-=======
 #include <mg_exceptions.hpp>
 #include <mg_procedure.h>
 #include <mg_utils.hpp>
@@ -27,7 +23,6 @@
   mg_utility::InsertIntValueResult(record, field_component_id, component_id,
                                    memory);
 }
->>>>>>> 21d60001
 
 /// Finds weakly connected components of a graph.
 ///
