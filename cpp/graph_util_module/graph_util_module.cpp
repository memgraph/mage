#include <mgp.hpp>

#include "algorithms/ancestors.hpp"
#include "algorithms/chain_nodes.hpp"
#include "algorithms/connect_nodes.hpp"
#include "algorithms/descendants.hpp"
#include "algorithms/topological_sort.hpp"

const char *kProcedureAncestors = "ancestors";
const char *kProcedureChainNodes = "chain_nodes";
const char *kProcedureConnectNodes = "connect_nodes";
const char *kProcedureDescendants = "descendants";
const char *kProcedureTopologicalSort = "topological_sort";

const char *kReturnAncestors = "ancestors";
const char *kReturnConnections = "connections";
const char *kReturnDescendants = "descendants";
const char *kReturnSortedNodes = "sorted_nodes";

const char *kArgumentEdgeType = "edge_type";
const char *kArgumentNode = "node";
const char *kArgumentNodes = "nodes";

extern "C" int mgp_init_module(struct mgp_module *module, struct mgp_memory *memory) {
  try {
    mgp::memory = memory;

    // Register ancestors procedure
    const auto ancestors_return = std::make_pair(mgp::Type::List, mgp::Type::Node);

<<<<<<< HEAD
    AddProcedure(Ancestors, kProcedureAncestors, mgp::ProdecureType::Read,
                 {mgp::Parameter(kArgumentNode, mgp::Type::Node)}, {mgp::Return(kReturnAncestors, ancestors_return)},
                 module, memory);

    // Register chain nodes procedure
    const auto chain_nodes_input_nodes = std::make_pair(mgp::Type::List, mgp::Type::Node);
    const auto chain_nodes_output_connections = std::make_pair(mgp::Type::List, mgp::Type::Relationship);

    AddProcedure(
        ChainNodes, kProcedureChainNodes, mgp::ProdecureType::Write,
        {mgp::Parameter(kArgumentNodes, chain_nodes_input_nodes), mgp::Parameter(kArgumentEdgeType, mgp::Type::String)},
        {mgp::Return(kResultConnections, chain_nodes_output_connections)}, module, memory);
=======
    AddProcedure(Ancestors, kProcedureAncestors, mgp::ProcedureType::Read,
                 {mgp::Parameter(kArgumentNode, mgp::Type::Node)}, {mgp::Return(kReturnAncestors, ancestors_return)},
                 module, memory);
>>>>>>> a3aee465

    // Register connect nodes procedure
    const auto connect_nodes_input = std::make_pair(mgp::Type::List, mgp::Type::Node);
    const auto connect_nodes_return = std::make_pair(mgp::Type::List, mgp::Type::Relationship);

<<<<<<< HEAD
    AddProcedure(ConnectNodes, kProcedureConnectNodes, mgp::ProdecureType::Read,
=======
    AddProcedure(ConnectNodes, kProcedureConnectNodes, mgp::ProcedureType::Read,
>>>>>>> a3aee465
                 {mgp::Parameter(kArgumentNodes, connect_nodes_input)},
                 {mgp::Return(kReturnConnections, connect_nodes_return)}, module, memory);

    // Register descendants procedure
    const auto descendants_return = std::make_pair(mgp::Type::List, mgp::Type::Node);

<<<<<<< HEAD
    AddProcedure(Descendants, kProcedureDescendants, mgp::ProdecureType::Read,
=======
    AddProcedure(Descendants, kProcedureDescendants, mgp::ProcedureType::Read,
>>>>>>> a3aee465
                 {mgp::Parameter(kArgumentNode, mgp::Type::Node)},
                 {mgp::Return(kReturnDescendants, descendants_return)}, module, memory);

    // Register topological sort procedure
    const auto topological_sort_return = std::make_pair(mgp::Type::List, mgp::Type::Node);

    AddProcedure(TopologicalSort, kProcedureTopologicalSort, mgp::ProcedureType::Read, {},
                 {mgp::Return(kReturnSortedNodes, topological_sort_return)}, module, memory);

  } catch (const std::exception &e) {
    return 1;
  }

  return 0;
}

extern "C" int mgp_shutdown_module() { return 0; }<|MERGE_RESOLUTION|>--- conflicted
+++ resolved
@@ -28,7 +28,6 @@
     // Register ancestors procedure
     const auto ancestors_return = std::make_pair(mgp::Type::List, mgp::Type::Node);
 
-<<<<<<< HEAD
     AddProcedure(Ancestors, kProcedureAncestors, mgp::ProdecureType::Read,
                  {mgp::Parameter(kArgumentNode, mgp::Type::Node)}, {mgp::Return(kReturnAncestors, ancestors_return)},
                  module, memory);
@@ -41,32 +40,19 @@
         ChainNodes, kProcedureChainNodes, mgp::ProdecureType::Write,
         {mgp::Parameter(kArgumentNodes, chain_nodes_input_nodes), mgp::Parameter(kArgumentEdgeType, mgp::Type::String)},
         {mgp::Return(kResultConnections, chain_nodes_output_connections)}, module, memory);
-=======
-    AddProcedure(Ancestors, kProcedureAncestors, mgp::ProcedureType::Read,
-                 {mgp::Parameter(kArgumentNode, mgp::Type::Node)}, {mgp::Return(kReturnAncestors, ancestors_return)},
-                 module, memory);
->>>>>>> a3aee465
 
     // Register connect nodes procedure
     const auto connect_nodes_input = std::make_pair(mgp::Type::List, mgp::Type::Node);
     const auto connect_nodes_return = std::make_pair(mgp::Type::List, mgp::Type::Relationship);
 
-<<<<<<< HEAD
     AddProcedure(ConnectNodes, kProcedureConnectNodes, mgp::ProdecureType::Read,
-=======
-    AddProcedure(ConnectNodes, kProcedureConnectNodes, mgp::ProcedureType::Read,
->>>>>>> a3aee465
                  {mgp::Parameter(kArgumentNodes, connect_nodes_input)},
                  {mgp::Return(kReturnConnections, connect_nodes_return)}, module, memory);
 
     // Register descendants procedure
     const auto descendants_return = std::make_pair(mgp::Type::List, mgp::Type::Node);
 
-<<<<<<< HEAD
     AddProcedure(Descendants, kProcedureDescendants, mgp::ProdecureType::Read,
-=======
-    AddProcedure(Descendants, kProcedureDescendants, mgp::ProcedureType::Read,
->>>>>>> a3aee465
                  {mgp::Parameter(kArgumentNode, mgp::Type::Node)},
                  {mgp::Return(kReturnDescendants, descendants_return)}, module, memory);
 
