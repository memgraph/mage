/// @file graph.hpp
/// This file contains the graph definitions.

#pragma once

#include <algorithm>
#include <map>
#include <unordered_map>

#include "data_structures/graph_data.hpp"
#include "data_structures/graph_view.hpp"
#include "mg_exceptions.hpp"

namespace mg_graph {

enum class GraphType : std::uint8_t { kDirectedGraph, kUndirectedGraph };

/// Graph representation.
template <typename TSize = std::uint64_t>
class Graph : public GraphView<TSize> {
  using typename GraphView<TSize>::TNode;
  using typename GraphView<TSize>::TEdge;
  using typename GraphView<TSize>::TNeighbour;

  static_assert(std::is_unsigned_v<TSize>,
                "mg_graph::Graph expects the type to be an unsigned integer type\n"
                "only (uint8_t, uint16_t, uint32_t, or uint64_t).");

 public:
  /// Create object Graph
  explicit Graph() = default;

  /// Destroys the object.
  ~Graph() = default;

  /// Gets all graph nodes.
  ///
  /// @return Vector of nodes
  const std::vector<TNode> &Nodes() const override { return nodes_; }

  /// Gets all graph edges.
  ///
  /// This method always returns a complete list of edges. If some edges are
  /// deleted with EraseEdge method, this method will return also deleted edges.
  /// Deleted edges will have invalid edge id. Method CheckIfEdgeValid is used
  /// for checking the edge. Recommendation is to use EraseEdge method only in
  /// test cases.
  /// @return Vector of edges.
  const std::vector<TEdge> &Edges() const override { return edges_; }

  /// Gets the edges between two neighbour nodes.
  ///
  /// @param[in] first node id
  /// @param[in] second node id
  ///
  /// @return     Iterator range
  std::vector<TSize> GetEdgesBetweenNodes(TSize first, TSize second) const override {
    std::vector<TSize> edge_ids;
    const auto [range_start, range_end] = nodes_to_edge_.equal_range(std::minmax(first, second));
    edge_ids.reserve(std::distance(range_start, range_end));
    for (auto it = range_start; it != range_end; ++it) {
      if (IsEdgeValid(it->second)) {
        edge_ids.push_back(it->second);
      }
    }
    return edge_ids;
  }

  /// Gets all incident edges ids.
  ///
  /// @return all incident edges
  const std::vector<TSize> &IncidentEdges(TSize node_id) const override {
    if (node_id < 0 && node_id >= nodes_.size()) {
      throw mg_exception::InvalidIDException();
    }

    return adj_list_[node_id];
  }

  /// Gets neighbour nodes.
  ///
  /// @param[in] node_id target node id
  ///
  /// @return vector of neighbours
  const std::vector<TNeighbour> &Neighbours(TSize node_id) const override {
    if (node_id < 0 && node_id >= nodes_.size()) {
      throw mg_exception::InvalidIDException();
    }

    return neighbours_[node_id];
  }

  /// Gets node with node id.
  ///
  /// @param[in] node_id node id
  ///
  /// @return target Node struct
  const TNode &GetNode(TSize node_id) const override {
    if (node_id < 0 && node_id >= nodes_.size()) {
      throw mg_exception::InvalidIDException();
    }

    return nodes_[node_id];
  }

  /// Gets Edge with edge id.
  ///
  /// @param[in] edge_id edge id
  ///
  /// @return Edge struct
  const TEdge &GetEdge(TSize edge_id) const override {
    if (edge_id < 0 && edge_id >= edges_.size()) {
      throw mg_exception::InvalidIDException();
    }
    return edges_[edge_id];
  }

  /// Creates a node.
  ///
  /// @return     Created node id
  TSize CreateNode(std::uint64_t memgraph_id) {
    auto id = nodes_.size();
    nodes_.push_back({id});
    adj_list_.emplace_back();
    neighbours_.emplace_back();

    inner_to_memgraph_id_.emplace(id, memgraph_id);
    memgraph_to_inner_id_.emplace(memgraph_id, id);
    return id;
  }

  /// Creates an edge.
  ///
<<<<<<< HEAD
  /// Creates an undirected edge in the graph, but edge will contain information
  /// about the original directed property. Throws exception if node id's are not contained in  graph.
=======
  /// Creates an directed/undirected edge in the graph depending on graph type. Edge will contain information
  /// about the original node ID's. Throws exception if nodes are not contained in  graph.
>>>>>>> 94d55391
  ///
  /// @param[in]  from  The from node identifier
  /// @param[in]  to    The to node identifier
  ///
  /// @return     Created edge id
<<<<<<< HEAD
  TSize CreateUndirectedEdge(std::uint64_t memgraph_id_from, std::uint64_t memgraph_id_to) {
    auto from = GetInnerNodeId(memgraph_id_from);
    auto to = GetInnerNodeId(memgraph_id_to);

    auto id = CreateDirectedEdge(memgraph_id_from, memgraph_id_to);
    adj_list_[to].push_back(id);
    neighbours_[to].emplace_back(from, id);
    return id;
  }

  /// Creates an edge.
  ///
  /// Creates an directed edge in the graph. Edge will contain information
  /// about the original node ID's. Throws exception if nodes are not contained in  graph.
  ///
  /// @param[in]  from  The from node identifier
  /// @param[in]  to    The to node identifier
  ///
  /// @return     Created edge id
  TSize CreateDirectedEdge(std::uint64_t memgraph_id_from, std::uint64_t memgraph_id_to) {
=======
  TSize CreateEdge(std::uint64_t memgraph_id_from, std::uint64_t memgraph_id_to,
                   const GraphType graph_type = GraphType::kDirectedGraph) {
>>>>>>> 94d55391
    auto from = GetInnerNodeId(memgraph_id_from);
    auto to = GetInnerNodeId(memgraph_id_to);

    auto id = edges_.size();
    edges_.push_back({id, from, to});
    adj_list_[from].push_back(id);
    neighbours_[from].emplace_back(to, id);
    nodes_to_edge_.insert({std::minmax(from, to), id});

    if (graph_type == GraphType::kUndirectedGraph) {
      adj_list_[to].push_back(id);
      neighbours_[to].emplace_back(from, id);
    }
    return id;
  }

  /// Gets all valid edges.
  ///
  /// Edge is valid if is not deleted with EraseEdge method.
  ///
  /// @return Vector of valid edges
  std::vector<TEdge> ExistingEdges() const {
    std::vector<TEdge> edges_out;
    edges_out.reserve(edges_.size());
    for (const auto &edge : edges_) {
      if (edge.id == k_deleted_edge_id_) continue;
      edges_out.push_back(edge);
    }
    return edges_out;
  }

  /// Checks if edge is valid.
  ///
  /// Edge is valid if is created and if is not deleted.
  ///
  /// @return true if edge is valid, otherwise returns false
  bool IsEdgeValid(TSize edge_id) const {
    if (edge_id < 0 || edge_id >= edges_.size()) {
      return false;
    }
    if (edges_[edge_id].id == k_deleted_edge_id_) {
      return false;
    }
    return true;
  }

  /// Removes edge from graph.
  ///
  /// Recommendation is to use this method only in the tests.
  ///
  /// @param[in] node_from node id of node on same edge
  /// @param[in] node_to node id of node on same edge
  void EraseEdge(TSize node_from, TSize node_to) {
    if (node_from < 0 && node_from >= nodes_.size()) {
      throw mg_exception::InvalidIDException();
    }
    if (node_to < 0 && node_to >= nodes_.size()) {
      throw mg_exception::InvalidIDException();
    }

    auto it = nodes_to_edge_.find(std::minmax(node_from, node_to));
    if (it == nodes_to_edge_.end()) {
      return;
    }

    auto edge_id = it->second;

    for (auto it = adj_list_[node_from].begin(); it != adj_list_[node_from].end(); ++it) {
      if (edges_[*it].to == node_to || edges_[*it].from == node_to) {
        edges_[*it].id = Graph::k_deleted_edge_id_;
        adj_list_[node_from].erase(it);
        break;
      }
    }
    for (auto it = adj_list_[node_to].begin(); it != adj_list_[node_to].end(); ++it) {
      if (edges_[*it].to == node_from || edges_[*it].from == node_from) {
        edges_[*it].id = Graph::k_deleted_edge_id_;
        adj_list_[node_to].erase(it);
        break;
      }
    }

    for (auto it = neighbours_[node_from].begin(); it != neighbours_[node_from].end(); ++it) {
      if (it->edge_id == edge_id) {
        neighbours_[node_from].erase(it);
        break;
      }
    }
    for (auto it = neighbours_[node_to].begin(); it != neighbours_[node_to].end(); ++it) {
      if (it->edge_id == edge_id) {
        neighbours_[node_to].erase(it);
        break;
      }
    }
  }

  ///
  /// Returns the GraphView ID from Memgraph's internal ID
  ///
  /// @param node_id Memgraphs's inner ID
  ///
  TSize GetInnerNodeId(std::uint64_t memgraph_id) {
    if (memgraph_to_inner_id_.find(memgraph_id) == memgraph_to_inner_id_.end()) {
      throw mg_exception::InvalidIDException();
    }
    return memgraph_to_inner_id_[memgraph_id];
  }

  ///
  /// Returns the Memgraph database ID from graph view
  ///
  /// @param node_id view's inner ID
  ///
  std::uint64_t GetMemgraphNodeId(TSize node_id) {
    if (inner_to_memgraph_id_.find(node_id) == inner_to_memgraph_id_.end()) {
      throw mg_exception::InvalidIDException();
    }
    return inner_to_memgraph_id_[node_id];
  }

  /// Removes all edges and nodes from graph.
  void Clear() {
    adj_list_.clear();
    nodes_.clear();
    edges_.clear();
    nodes_to_edge_.clear();
    neighbours_.clear();

    memgraph_to_inner_id_.clear();
    inner_to_memgraph_id_.clear();
  }

 private:
  // Constant is used for marking deleted edges.
  // If edge id is equal to constant, edge is deleted.
  static constexpr inline TSize k_deleted_edge_id_ = std::numeric_limits<TSize>::max();

  std::vector<std::vector<TSize>> adj_list_;
  std::vector<std::vector<TNeighbour>> neighbours_;

  std::vector<TNode> nodes_;
  std::vector<TEdge> edges_;
  std::unordered_map<TSize, std::uint64_t> inner_to_memgraph_id_;
  std::unordered_map<std::uint64_t, TSize> memgraph_to_inner_id_;

  std::multimap<std::pair<TSize, TSize>, TSize> nodes_to_edge_;
};
}  // namespace mg_graph<|MERGE_RESOLUTION|>--- conflicted
+++ resolved
@@ -131,43 +131,15 @@
 
   /// Creates an edge.
   ///
-<<<<<<< HEAD
-  /// Creates an undirected edge in the graph, but edge will contain information
-  /// about the original directed property. Throws exception if node id's are not contained in  graph.
-=======
   /// Creates an directed/undirected edge in the graph depending on graph type. Edge will contain information
   /// about the original node ID's. Throws exception if nodes are not contained in  graph.
->>>>>>> 94d55391
   ///
   /// @param[in]  from  The from node identifier
   /// @param[in]  to    The to node identifier
   ///
   /// @return     Created edge id
-<<<<<<< HEAD
-  TSize CreateUndirectedEdge(std::uint64_t memgraph_id_from, std::uint64_t memgraph_id_to) {
-    auto from = GetInnerNodeId(memgraph_id_from);
-    auto to = GetInnerNodeId(memgraph_id_to);
-
-    auto id = CreateDirectedEdge(memgraph_id_from, memgraph_id_to);
-    adj_list_[to].push_back(id);
-    neighbours_[to].emplace_back(from, id);
-    return id;
-  }
-
-  /// Creates an edge.
-  ///
-  /// Creates an directed edge in the graph. Edge will contain information
-  /// about the original node ID's. Throws exception if nodes are not contained in  graph.
-  ///
-  /// @param[in]  from  The from node identifier
-  /// @param[in]  to    The to node identifier
-  ///
-  /// @return     Created edge id
-  TSize CreateDirectedEdge(std::uint64_t memgraph_id_from, std::uint64_t memgraph_id_to) {
-=======
   TSize CreateEdge(std::uint64_t memgraph_id_from, std::uint64_t memgraph_id_to,
                    const GraphType graph_type = GraphType::kDirectedGraph) {
->>>>>>> 94d55391
     auto from = GetInnerNodeId(memgraph_id_from);
     auto to = GetInnerNodeId(memgraph_id_to);
 
