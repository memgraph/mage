--- conflicted
+++ resolved
@@ -200,14 +200,8 @@
 
   /// Creates a weighted edge.
   ///
-<<<<<<< HEAD
-  /// Creates an directed/undirected edge in the graph depending on graph type.
-  /// Edge will contain information about the original node IDs. Throws an
-  /// exception if nodes are not contained in graph.
-=======
   /// Creates a directed/undirected edge in the graph depending on graph type. Edge will contain information
   /// about the original node IDs. Throws an exception if nodes are not contained in the graph.
->>>>>>> a7dad583
   ///
   /// @param[in]  from  The from node identifier
   /// @param[in]  to    The to node identifier
