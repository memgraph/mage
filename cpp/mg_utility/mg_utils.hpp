--- conflicted
+++ resolved
@@ -46,21 +46,8 @@
   // Get Memgraph internal ID property
   auto memgraph_id_from = mgp_vertex_get_id(vertex_from).as_int;
   auto memgraph_id_to = mgp_vertex_get_id(vertex_to).as_int;
-<<<<<<< HEAD
-  switch (graph_type) {
-    case mg_graph::GraphType::kUndirectedGraph:
-      graph->CreateUndirectedEdge(memgraph_id_from, memgraph_id_to);
-      break;
-    case mg_graph::GraphType::kDirectedGraph:
-      graph->CreateDirectedEdge(memgraph_id_from, memgraph_id_to);
-      break;
-    default:
-      throw std::runtime_error("Graph type not supported.");
-  }
-=======
 
   graph->CreateEdge(memgraph_id_from, memgraph_id_to, graph_type);
->>>>>>> 94d55391
 }
 
 }  // namespace mg_graph
