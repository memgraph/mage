--- conflicted
+++ resolved
@@ -41,22 +41,14 @@
 ///@param graph_type Type of stored graph: Directed/Undirected
 ///
 template <typename TSize>
-<<<<<<< HEAD
-void CreateGraphEdge(mg_graph::Graph<TSize> *graph, const mgp_vertex *vertex_from, const mgp_vertex *vertex_to) {
-=======
 void CreateGraphEdge(mg_graph::Graph<TSize> *graph, const mgp_vertex *vertex_from, const mgp_vertex *vertex_to,
                      const mg_graph::GraphType graph_type) {
->>>>>>> 94d55391
   // Get Memgraph internal ID property
   auto memgraph_id_from = mgp_vertex_get_id(vertex_from).as_int;
   auto memgraph_id_to = mgp_vertex_get_id(vertex_to).as_int;
 
   graph->CreateEdge(memgraph_id_from, memgraph_id_to, graph_type);
 }
-<<<<<<< HEAD
-=======
-
->>>>>>> 94d55391
 }  // namespace mg_graph
 
 namespace mg_utility {
@@ -99,11 +91,7 @@
 ///
 template <typename TSize = std::uint64_t>
 std::unique_ptr<mg_graph::Graph<TSize>> GetGraphView(const mgp_graph *memgraph_graph, mgp_result *result,
-<<<<<<< HEAD
-                                                     mgp_memory *memory) {
-=======
                                                      mgp_memory *memory, const mg_graph::GraphType graph_type) {
->>>>>>> 94d55391
   auto graph = std::make_unique<mg_graph::Graph<TSize>>();
 
   ///
