/// @file mg_utils.hpp
///
/// The file contains methods that connect mg procedures and the outside code
/// Methods like mapping a graph into memory or assigning new mg results or
/// their properties are implemented.
#pragma once

#include <functional>
#include <memory>

#include "mg_graph.hpp"
#include "mg_procedure.h"

namespace mg_graph {

///
///@brief Creates vertex inside GraphView. First step is getting Memgraph's UID for identifying vertex inside Memgraph
/// platform.
///
///@tparam TSize Parameter for storing vertex identifiers
///@param graph Memgraph's graph instance
///@param vertex Memgraph's vertex instance
///
template <typename TSize>
void CreateGraphNode(mg_graph::Graph<TSize> *graph, const mgp_vertex *vertex) {
  // Get Memgraph internal ID property
  auto id_val = mgp_vertex_get_id(vertex);
  auto memgraph_id = id_val.as_int;

  graph->CreateNode(memgraph_id);
}

///
///@brief Creates edge within the GraphView. First step is getting Memgraph's UID for indetifying starting and ending
/// vertex in the edge.
///
///@tparam TSize Parameter for storing vertex identifiers
///@param graph Memgraph's graph instance
///@param vertex_from Memgraph's starting vertex instance
///@param vertex_to Memgraph's ending vertex instance
///@param graph_type Type of stored graph: Directed/Undirected
///
template <typename TSize>
void CreateGraphEdge(mg_graph::Graph<TSize> *graph, const mgp_vertex *vertex_from, const mgp_vertex *vertex_to,
                     const mg_graph::GraphType graph_type) {
  // Get Memgraph internal ID property
  auto memgraph_id_from = mgp_vertex_get_id(vertex_from).as_int;
  auto memgraph_id_to = mgp_vertex_get_id(vertex_to).as_int;

  graph->CreateEdge(memgraph_id_from, memgraph_id_to, graph_type);
}
<<<<<<< HEAD

=======
>>>>>>> 9f81d05d
}  // namespace mg_graph

namespace mg_utility {

/// Calls a function in it's destructor (on scope exit).
///
/// Example usage:
///
/// void long_function() {
///   resource.enable();
///   // long block of code, might throw an exception
///   resource.disable(); // we want this to happen for sure, and function end
/// }
///
/// Can be nicer and safer:
///
/// void long_function() {
///   resource.enable();
///   OnScopeExit on_exit([&resource] { resource.disable(); });
///   // long block of code, might trow an exception
/// }
class OnScopeExit {
 public:
  explicit OnScopeExit(const std::function<void()> &function) : function_(function) {}
  ~OnScopeExit() { function_(); }

 private:
  std::function<void()> function_;
};

///@brief Method for mapping the Memgraph in-memory graph into user-based graph
/// with iterative node indices. Graph object stores information about node and
/// edge mappings, alongside with connection information. Created ghraph is
/// zero-indexed, meaning that indices start with index 0.
///
///@param graph Memgraph graph
///@param result Memgraph result object
///@param memory Memgraph storage object
///@return mg_graph::Graph
///
template <typename TSize = std::uint64_t>
std::unique_ptr<mg_graph::Graph<TSize>> GetGraphView(const mgp_graph *memgraph_graph, mgp_result *result,
                                                     mgp_memory *memory, const mg_graph::GraphType graph_type) {
  auto graph = std::make_unique<mg_graph::Graph<TSize>>();

  ///
  /// Mapping Memgraph in-memory vertices into graph view
  ///

  // Safe creation of vertices iterator
  auto *vertices_it = mgp_graph_iter_vertices(memgraph_graph, memory);
  if (vertices_it == nullptr) {
    throw mg_exception::NotEnoughMemoryException();
  }
  mg_utility::OnScopeExit delete_vertices_it([&vertices_it] {
    if (vertices_it != nullptr) {
      mgp_vertices_iterator_destroy(vertices_it);
    }
  });

  // Iterate trough Memgraph vertices and map them to GraphView
  for (const auto *vertex = mgp_vertices_iterator_get(vertices_it); vertex;
       vertex = mgp_vertices_iterator_next(vertices_it)) {
    mg_graph::CreateGraphNode(graph.get(), vertex);
  }
  mgp_vertices_iterator_destroy(vertices_it);

  ///
  /// Mapping Memgraph in-memory edges into graph view
  ///

  // Safe creation of vertices iterator
  vertices_it = mgp_graph_iter_vertices(memgraph_graph, memory);
  if (vertices_it == nullptr) {
    throw mg_exception::NotEnoughMemoryException();
  }

  for (const auto *vertex_from = mgp_vertices_iterator_get(vertices_it); vertex_from;
       vertex_from = mgp_vertices_iterator_next(vertices_it)) {
    // Safe creation of edges iterator
    auto *edges_it = mgp_vertex_iter_out_edges(vertex_from, memory);

    if (edges_it == nullptr) {
      throw mg_exception::NotEnoughMemoryException();
    }
    mg_utility::OnScopeExit delete_edges_it([&edges_it] {
      if (edges_it != nullptr) {
        mgp_edges_iterator_destroy(edges_it);
      }
    });

    for (const auto *out_edge = mgp_edges_iterator_get(edges_it); out_edge;
         out_edge = mgp_edges_iterator_next(edges_it)) {
      auto vertex_to = mgp_edge_get_to(out_edge);
      mg_graph::CreateGraphEdge(graph.get(), vertex_from, vertex_to, graph_type);
    }
  }

  return graph;
}

/// Inserts a string of value string_value to the field field_name of
/// the record mgp_result_record record.
void InsertStringValueResult(mgp_result_record *record, const char *field_name, const char *string_value,
                             mgp_memory *memory) {
  mgp_value *value = mgp_value_make_string(string_value, memory);
  if (value == nullptr) {
    throw mg_exception::NotEnoughMemoryException();
  }

  auto result_inserted = mgp_result_record_insert(record, field_name, value);

  mgp_value_destroy(value);
  if (!result_inserted) {
    throw mg_exception::NotEnoughMemoryException();
  }
}

/// Inserts an integer of value int_value to the field field_name of
/// the record mgp_result_record record.
void InsertIntValueResult(mgp_result_record *record, const char *field_name, const int int_value, mgp_memory *memory) {
  mgp_value *value = mgp_value_make_int(int_value, memory);
  if (value == nullptr) {
    throw mg_exception::NotEnoughMemoryException();
  }

  auto result_inserted = mgp_result_record_insert(record, field_name, value);

  mgp_value_destroy(value);
  if (!result_inserted) {
    throw mg_exception::NotEnoughMemoryException();
  }
}

/// Inserts a double of value double_value to the field field_name of
/// the record mgp_result_record record.
void InsertDoubleValue(mgp_result_record *record, const char *field_name, const double double_value,
                       mgp_memory *memory) {
  mgp_value *value = mgp_value_make_double(double_value, memory);
  if (value == nullptr) {
    throw mg_exception::NotEnoughMemoryException();
  }

  auto result_inserted = mgp_result_record_insert(record, field_name, value);

  mgp_value_destroy(value);
  if (!result_inserted) {
    throw mg_exception::NotEnoughMemoryException();
  }
}

/// Inserts a node of value vertex_value to the field field_name of
/// the record mgp_result_record record.
void InsertNodeValueResult(mgp_result_record *record, const char *field_name, mgp_vertex *vertex_value,
                           mgp_memory *memory) {
  mgp_value *value = mgp_value_make_vertex(vertex_value);
  if (value == nullptr) {
    throw mg_exception::NotEnoughMemoryException();
  }
  auto result_inserted = mgp_result_record_insert(record, field_name, value);

  mgp_value_destroy(value);
  if (!result_inserted) {
    throw mg_exception::NotEnoughMemoryException();
  }
}

/// Inserts a node with its ID node_id to create a vertex and insert
/// the node to the field field_name of the record mgp_result_record record.
void InsertNodeValueResult(const mgp_graph *graph, mgp_result_record *record, const char *field_name, const int node_id,
                           mgp_memory *memory) {
  mgp_vertex *vertex = mgp_graph_get_vertex_by_id(graph, mgp_vertex_id{.as_int = node_id}, memory);

  InsertNodeValueResult(record, field_name, vertex, memory);
}

/// Inserts a relationship of value edge_value to the field field_name of
/// the record mgp_result_record record.
void InsertRelationshipValueResult(mgp_result_record *record, const char *field_name, mgp_edge *edge_value,
                                   mgp_memory *memory);

/// Inserts a relationship with its ID edge_id to create a relationship and
/// insert the edge to the field field_name of the record mgp_result_record
/// record.
void InsertRelationshipValueResult(const mgp_graph *graph, mgp_result_record *record, const char *field_name,
                                   const int edge_id, mgp_memory *memory);
}  // namespace mg_utility<|MERGE_RESOLUTION|>--- conflicted
+++ resolved
@@ -49,10 +49,6 @@
 
   graph->CreateEdge(memgraph_id_from, memgraph_id_to, graph_type);
 }
-<<<<<<< HEAD
-
-=======
->>>>>>> 9f81d05d
 }  // namespace mg_graph
 
 namespace mg_utility {
