#pragma once

#include <chrono>
#include <memory>
#include <queue>
#include <random>
#include <set>

#include "mg_graph.hpp"

namespace mg_generate {

///
/// @brief Builds the undirected graph from a given number of nodes and a list of edges.
/// Nodes should be 0-indexed and each edge should represent an undirected connection between specified nodes.
///
///@param num_nodes Number of nodes in graph
///@param edges Edges in newly built graph
///@return std::unique_ptr<mg_graph::Graph<>> Pointer to the created graph
///
std::unique_ptr<mg_graph::Graph<>> BuildGraph(
    std::size_t num_nodes, const std::vector<std::pair<std::uint64_t, std::uint64_t>> &edges,
    const mg_graph::GraphType graph_type = mg_graph::GraphType::kUndirectedGraph) {
  auto G = std::make_unique<mg_graph::Graph<>>();
  for (std::size_t i = 0; i < num_nodes; ++i) G->CreateNode(i);
<<<<<<< HEAD

  switch (graph_type) {
    case mg_graph::GraphType::kUndirectedGraph:
      for (const auto [from, to] : edges) G->CreateUndirectedEdge(from, to);
      break;
    case mg_graph::GraphType::kDirectedGraph:
      for (const auto [from, to] : edges) G->CreateDirectedEdge(from, to);
      break;
    default:
      throw std::runtime_error("Graph type not supported.");
  }
=======
  for (const auto [from, to] : edges) G->CreateEdge(from, to, graph_type);
>>>>>>> 94d55391

  return G;
}

///
/// @brief Generates random undirected graph with a given numer of nodes and edges.
/// The generated graph is not picked out of a uniform distribution.
///
///@param num_nodes Number of nodes in graph
///@param num_edges Number of edges in graph
///@return std::unique_ptr<mg_graph::Graph<>> Pointer to the created graph
///
std::unique_ptr<mg_graph::Graph<>> GenRandomGraph(
    std::size_t num_nodes, std::size_t num_edges,
    const mg_graph::GraphType graph_type = mg_graph::GraphType::kUndirectedGraph) {
  using IntPair = std::pair<std::uint64_t, std::uint64_t>;

  auto seed = std::chrono::high_resolution_clock::now().time_since_epoch().count();
  std::mt19937 rng(seed);
  std::uniform_int_distribution<std::uint64_t> dist(0, num_nodes - 1);

  std::set<IntPair> rand_edges;
  for (std::size_t i = 0; i < num_edges; ++i) {
    std::optional<IntPair> edge;
    do {
      edge = std::minmax(dist(rng), dist(rng));
    } while (edge->first == edge->second || rand_edges.find(*edge) != rand_edges.end());
    rand_edges.insert(*edge);
  }
  return BuildGraph(num_nodes, {rand_edges.begin(), rand_edges.end()}, graph_type);
}

///
/// @brief Generates a random undirected tree with a given number of nodes.
/// The generated tree is not picked out of a uniform distribution.
///
///@param num_nodes Number of nodes in graph
///@return std::unique_ptr<mg_graph::Graph<>> Pointer to the created graph
///
std::unique_ptr<mg_graph::Graph<>> GenRandomTree(
    std::size_t num_nodes, const mg_graph::GraphType graph_type = mg_graph::GraphType::kUndirectedGraph) {
  auto seed = std::chrono::high_resolution_clock::now().time_since_epoch().count();
  std::mt19937 rng(seed);
  std::vector<std::pair<std::uint64_t, std::uint64_t>> edges;
  for (std::size_t i = 1; i < num_nodes; ++i) {
    std::uniform_int_distribution<std::uint64_t> dist(0, i - 1);
    edges.emplace_back(dist(rng), i);
  }
  return BuildGraph(num_nodes, edges, graph_type);
}

}  // namespace mg_generate<|MERGE_RESOLUTION|>--- conflicted
+++ resolved
@@ -23,21 +23,7 @@
     const mg_graph::GraphType graph_type = mg_graph::GraphType::kUndirectedGraph) {
   auto G = std::make_unique<mg_graph::Graph<>>();
   for (std::size_t i = 0; i < num_nodes; ++i) G->CreateNode(i);
-<<<<<<< HEAD
-
-  switch (graph_type) {
-    case mg_graph::GraphType::kUndirectedGraph:
-      for (const auto [from, to] : edges) G->CreateUndirectedEdge(from, to);
-      break;
-    case mg_graph::GraphType::kDirectedGraph:
-      for (const auto [from, to] : edges) G->CreateDirectedEdge(from, to);
-      break;
-    default:
-      throw std::runtime_error("Graph type not supported.");
-  }
-=======
   for (const auto [from, to] : edges) G->CreateEdge(from, to, graph_type);
->>>>>>> 94d55391
 
   return G;
 }
