--- conflicted
+++ resolved
@@ -4,28 +4,20 @@
 
 namespace Neighbors {
 
-<<<<<<< HEAD
 constexpr std::string_view kReturnAtHop = "nodes";
-
 constexpr std::string_view kProcedureAtHop = "at_hop";
-=======
+  
 constexpr std::string_view kReturnByHop = "nodes";
-
 constexpr std::string_view kProcedureByHop = "by_hop";
->>>>>>> 0e3423ec
 
 constexpr std::string_view kArgumentsNode = "node";
 constexpr std::string_view kArgumentsRelType = "rel_type";
 constexpr std::string_view kArgumentsDistance = "distance";
 
-<<<<<<< HEAD
 constexpr std::string_view kResultAtHop = "nodes";
+constexpr std::string_view kResultByHop = "nodes";
 
 void AtHop(mgp_list *args, mgp_graph *memgraph_graph, mgp_result *result, mgp_memory *memory);
-=======
-constexpr std::string_view kResultByHop = "nodes";
-
 void ByHop(mgp_list *args, mgp_graph *memgraph_graph, mgp_result *result, mgp_memory *memory);
->>>>>>> 0e3423ec
 
 }  // namespace Neighbors