--- conflicted
+++ resolved
@@ -14,14 +14,7 @@
 constexpr char const *kArgumentDampingFactor = "damping_factor";
 constexpr char const *kArgumentStopEpsilon = "stop_epsilon";
 
-<<<<<<< HEAD
-constexpr char const *kArgumentWalksPerNode = "walks_per_node";
-constexpr char const *kArgumentWalkStopEpsilon = "walk_stop_epsilon";
-
-void InsertPagerankRecord(const mgp_graph *graph, mgp_result *result, mgp_memory *memory, const std::uint64_t node_id,
-=======
 void InsertPagerankRecord(mgp_graph *graph, mgp_result *result, mgp_memory *memory, const std::uint64_t node_id,
->>>>>>> 002fc0f5
                           double rank) {
   auto *record = mgp::result_new_record(result);
 
@@ -36,12 +29,7 @@
 /// @param memgraphGraph Memgraph graph instance
 /// @param result Memgraph result storage
 /// @param memory Memgraph memory storage
-<<<<<<< HEAD
-void ExactPageRankWrapper(const mgp_list *args, const mgp_graph *memgraph_graph, mgp_result *result,
-                          mgp_memory *memory) {
-=======
 void PagerankWrapper(mgp_list *args, mgp_graph *memgraph_graph, mgp_result *result, mgp_memory *memory) {
->>>>>>> 002fc0f5
   try {
     auto max_iterations = mgp::value_get_int(mgp::list_at(args, 0));
     auto damping_factor = mgp::value_get_double(mgp::list_at(args, 1));
@@ -74,22 +62,6 @@
 }  // namespace
 
 extern "C" int mgp_init_module(struct mgp_module *module, struct mgp_memory *memory) {
-<<<<<<< HEAD
-  // Exact deterministic PageRank solution
-  {
-    struct mgp_proc *pagerank_proc = mgp_module_add_read_procedure(module, "get", ExactPageRankWrapper);
-
-    if (!pagerank_proc) return 1;
-
-    auto default_max_iterations = mgp_value_make_int(100, memory);
-    auto default_damping_factor = mgp_value_make_double(0.85, memory);
-    auto default_stop_epsilon = mgp_value_make_double(1e-5, memory);
-
-    if (!mgp_proc_add_opt_arg(pagerank_proc, kArgumentMaxIterations, mgp_type_int(), default_max_iterations)) return 1;
-    if (!mgp_proc_add_opt_arg(pagerank_proc, kArgumentDampingFactor, mgp_type_float(), default_damping_factor))
-      return 1;
-    if (!mgp_proc_add_opt_arg(pagerank_proc, kArgumentStopEpsilon, mgp_type_float(), default_stop_epsilon)) return 1;
-=======
   mgp_value *default_max_iterations;
   mgp_value *default_damping_factor;
   mgp_value *default_stop_epsilon;
@@ -115,20 +87,11 @@
     mgp_value_destroy(default_stop_epsilon);
     return 1;
   }
->>>>>>> 002fc0f5
 
-    mgp_value_destroy(default_max_iterations);
-    mgp_value_destroy(default_damping_factor);
-    mgp_value_destroy(default_stop_epsilon);
+  mgp_value_destroy(default_max_iterations);
+  mgp_value_destroy(default_damping_factor);
+  mgp_value_destroy(default_stop_epsilon);
 
-<<<<<<< HEAD
-    // Query module output record
-    if (!mgp_proc_add_result(pagerank_proc, kFieldNode, mgp_type_node())) return 1;
-    if (!mgp_proc_add_result(pagerank_proc, kFieldRank, mgp_type_float())) return 1;
-  }
-
-=======
->>>>>>> 002fc0f5
   return 0;
 }
 
