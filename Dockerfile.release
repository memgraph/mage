--- conflicted
+++ resolved
@@ -1,136 +1,3 @@
-<<<<<<< HEAD
-=======
-ARG PY_VERSION_DEFAULT=3.12
-ARG MGBUILD_IMAGE
-
-FROM $MGBUILD_IMAGE as builder
-
-USER root
-
-ARG TARGETARCH
-ARG PY_VERSION_DEFAULT
-ARG BUILD_TYPE
-ARG CACHE_PRESENT
-ENV BUILD_TYPE=${BUILD_TYPE}
-ENV PY_VERSION ${PY_VERSION_DEFAULT}
-ENV TORCH_VERSION=2.4.0
-ARG CUSTOM_MIRROR
-
-
-# This modifies the apt configuration to rety 3 times
-RUN echo 'Acquire::Retries "3";' > /etc/apt/apt.conf.d/80-retries
-
-# If CUSTOM_MIRROR is set, replace the default archive.ubuntu.com
-# and security.ubuntu.com URIs in your .sources file
-RUN if [ -n "$CUSTOM_MIRROR" ]; then \
-      sed -E -i \
-        -e '/^URIs:/ s#https?://[^ ]*archive\.ubuntu\.com#'"$CUSTOM_MIRROR"'#g' \
-        -e '/^URIs:/ s#https?://security\.ubuntu\.com#'"$CUSTOM_MIRROR"'#g' \
-        /etc/apt/sources.list.d/ubuntu.sources; \
-    fi
-
-# Essentials for production/dev
-RUN apt-get update && apt-get install -y \
-    libcurl4        `memgraph` \
-    libpython${PY_VERSION}   `memgraph` \
-    libssl-dev       `memgraph` \
-    openssl         `memgraph` \
-    build-essential `mage-memgraph` \
-    cmake           `mage-memgraph` \
-    curl            `mage-memgraph` \
-    g++             `mage-memgraph` \
-    python3         `mage-memgraph` \
-    python3-pip     `mage-memgraph` \
-    python3-setuptools     `mage-memgraph` \
-    python3-dev     `mage-memgraph` \
-    clang           `mage-memgraph` \
-    git             `mage-memgraph` \
-    unixodbc-dev        `mage-memgraph` \
-    libboost-all-dev `mage-memgraph` \
-    uuid-dev \
-    gdb \
-    procps \
-    libc6-dbg \
-    libxmlsec1-dev xmlsec1 \
-    libatomic1 \
-    libdw-dev \
-    --no-install-recommends \
-    && ln -s /usr/bin/$(ls /usr/bin | grep perf) /usr/bin/perf \
-    && rm -rf /var/lib/apt/lists/* /tmp/* /var/tmp/*
-
-COPY memgraph-${TARGETARCH}.deb .
-
-RUN dpkg -i memgraph-${TARGETARCH}.deb && rm memgraph-${TARGETARCH}.deb
-
-# move memgraph HOME so that mounting /var/lib/memgraph as a volume doesn't break Python
-RUN mkdir -pv /home/memgraph && \
-    usermod -d /home/memgraph memgraph && \
-    chown -R memgraph:memgraph /home/memgraph
-
-ENV LD_LIBRARY_PATH /usr/lib/memgraph/query_modules
-
-
-WORKDIR /mage
-COPY . /mage
-
-#hacks so we can do everything under the `memgraph` user
-RUN chown -R memgraph: /mage && \
-    mkdir -pv /usr/lib/memgraph/query_modules && \
-    chown -R memgraph: /usr/lib/memgraph/query_modules
-USER memgraph
-
-# First install requirements
-RUN python3 -m pip install --no-cache-dir -r /mage/python/requirements.txt --break-system-packages && \
-    python3 -m pip install --no-cache-dir -r /mage/python/tests/requirements.txt --break-system-packages && \
-    python3 -m pip install --no-cache-dir -r /usr/lib/memgraph/auth_module/requirements.txt --break-system-packages && \
-    if [ "$TARGETARCH" = "arm64" ]; then \
-        if [ "$CACHE_PRESENT" = "true" ]; then \
-            echo "Using cached torch packages"; \
-            python3 -m pip install --no-index --find-links=/mage/wheels/ torch-sparse torch-cluster torch-spline-conv torch-geometric torch-scatter --break-system-packages; \
-        else \
-            python3 -m pip install --no-cache-dir torch-sparse torch-cluster torch-spline-conv torch-geometric torch-scatter -f https://data.pyg.org/whl/torch-2.6.0+cpu.html --break-system-packages; \
-        fi && \
-        curl -o dgl-2.5.0-cp312-cp312-linux_aarch64.whl https://s3.eu-west-1.amazonaws.com/deps.memgraph.io/wheels/arm64/dgl-2.5.0-cp312-cp312-linux_aarch64.whl && \
-        python3 -m pip install --no-cache-dir dgl-2.5.0-cp312-cp312-linux_aarch64.whl --break-system-packages; \
-    else \
-        if [ "$CACHE_PRESENT" = "true" ]; then \
-            echo "Using cached torch packages"; \
-            python3 -m pip install --no-index --find-links=/mage/wheels/ torch-sparse torch-cluster torch-spline-conv torch-geometric torch-scatter --break-system-packages; \
-        else \
-            python3 -m pip install --no-cache-dir torch-sparse torch-cluster torch-spline-conv torch-geometric torch-scatter -f https://data.pyg.org/whl/torch-2.6.0+cpu.html --break-system-packages; \
-        fi && \
-        python3 -m pip install --no-cache-dir dgl==2.5.0 -f https://data.dgl.ai/wheels/torch-2.6/repo.html --break-system-packages; \
-    fi && \
-    rm -fr /home/memgraph/.cache/pip
-
-# Build query modules
-SHELL ["/bin/bash", "-c"]
-RUN source /opt/toolchain-v7/activate && curl https://sh.rustup.rs -sSf | sh -s -- -y \
-    && export PATH="$HOME/.cargo/bin:${PATH}" \
-    && rustup toolchain install 1.85 \
-    && rustup default 1.85 \
-    && python3 /mage/setup build -p /usr/lib/memgraph/query_modules/ --cpp-build-flags CMAKE_BUILD_TYPE=${BUILD_TYPE} \
-    && chown -R memgraph: /mage
-
-# Build heaptrack
-RUN if [ "$BUILD_TYPE" = "Release" ]; then \
-        echo "Skipping heaptrack build" && \
-        mkdir -p /tmp/heaptrack; \
-    else \
-        source /opt/toolchain-v7/activate && \
-        mkdir -p /tmp/heaptrack && \
-        mkdir -p /tmp/heaptrack-build && \
-        cd /tmp/heaptrack-build && \
-        cp /mage/scripts/build-heaptrack.sh . && \
-        bash build-heaptrack.sh; \
-    fi
-
-# Memgraph listens for Bolt Protocol on this port by default.
-EXPOSE 7687
-
-
-
->>>>>>> 1a470720
 FROM ubuntu:24.04 as base
 
 USER root
