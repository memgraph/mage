#!/bin/bash -e
SCRIPT_DIR="$( cd "$( dirname "${BASH_SOURCE[0]}" )" && pwd )"
source "$SCRIPT_DIR/utils.bash"

# NOTE: Use the below line if you just want to spin up the containers and leave them running.
# run_memgraph_docker_containers RC RC
# NOTE: Use the below line if you want to cleanup the containers after run of this script.
spinup_and_cleanup_memgraph_dockers none none
echo "Waiting for memgraph to initialize..."
wait_for_memgraph $MEMGRAPH_DEFAULT_HOST $MEMGRAPH_NEXT_DATA_BOLT_PORT
echo "Memgraph is up and running!"

<<<<<<< HEAD
source ./mgconsole/indices.bash
test_nested_indices $MEMGRAPH_DEFAULT_HOST $MEMGRAPH_NEXT_DATA_BOLT_PORT
=======
source ./mgconsole/regex.bash
test_regex $MEMGRAPH_DEFAULT_HOST $MEMGRAPH_NEXT_DATA_BOLT_PORT
>>>>>>> 75485cec

# NOTE: Test what's the exit status of the script by using `echo $?`:
#   * if it's == 0 -> all good
#   * if it's != 0 -> something went wrong.<|MERGE_RESOLUTION|>--- conflicted
+++ resolved
@@ -10,13 +10,10 @@
 wait_for_memgraph $MEMGRAPH_DEFAULT_HOST $MEMGRAPH_NEXT_DATA_BOLT_PORT
 echo "Memgraph is up and running!"
 
-<<<<<<< HEAD
 source ./mgconsole/indices.bash
 test_nested_indices $MEMGRAPH_DEFAULT_HOST $MEMGRAPH_NEXT_DATA_BOLT_PORT
-=======
 source ./mgconsole/regex.bash
 test_regex $MEMGRAPH_DEFAULT_HOST $MEMGRAPH_NEXT_DATA_BOLT_PORT
->>>>>>> 75485cec
 
 # NOTE: Test what's the exit status of the script by using `echo $?`:
 #   * if it's == 0 -> all good
