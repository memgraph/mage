"""
This module queries Memgraph and Neo4j and creates Graph from JSON exported from Memgraph and
JSON from APOC from Neo4j

As of 17.7.2023. when importing data via Cypherl, new ids is given to each node in Memgraph and Neo4j.

When exporting data Memgraph export_util uses internal Memgraph ids to export data.

To overcome the issue of different internal IDs in Neo4j and Memgraph, we use the `id` node property as identifier.

Workaround would be to add API to create nodes by ids on Memgraph when importing via import_util.
"""

import gqlalchemy
import json
import logging
import neo4j
import re

from typing import Any, Dict, List

logging.basicConfig(format="%(asctime)-15s [%(levelname)s]: %(message)s")
logger = logging.getLogger("query_neo_mem")
logger.setLevel(logging.DEBUG)


class Vertex:
    def __init__(self, id: int, labels: List[str], properties: Dict[str, Any]):
        self._id = id
        self._labels = labels
        self._properties = properties
        self._labels.sort()

    @property
    def id(self) -> int:
        return self._id

    def __str__(self) -> str:
        return f"Vertex: {self._id}, {self._labels}, {self._properties}"

    def __lt__(self, other):
        if self.id != other.id:
            return self.id < other.id
        if self._labels != other._labels:
            return self._labels < other._labels
        return sorted(self._properties.keys()) < sorted(other._properties.keys())

    def __eq__(self, other):
        assert isinstance(
            other, Vertex
        ), f"Comparing vertex with object of type {type(other)}"
        logger.debug(f"comparing Vertex with {self._id} to {other._id}")
        if self._id != other._id:
            logger.debug(f"_id different: {self._id} vs {other._id}")
            return False
        if self._labels != other._labels:
            logger.debug(
                f"_labels different between {self._id} and {other._id}: {self._labels} vs {other._labels}"
            )
            return False

        if len(self._properties) != len(other._properties):
            return False
        for k, v in self._properties.items():
            if k not in other._properties:
                logger.debug(f"Property with key {k} not in {other._properties.keys()}")
                return False
            if v != other._properties[k]:
                logger.debug(f"Value {v} not equal to {other._properties[k]}")
                return False

        return True


class Edge:
    def __init__(
        self,
        from_vertex: int,
        to_vertex: int,
        label: str,
        properties: Dict[str, Any],
    ):
        self._from_vertex = from_vertex
        self._to_vertex = to_vertex
        self._label = label
        self._properties = properties

    @property
    def from_vertex(self) -> int:
        return self._from_vertex

    @property
    def to_vertex(self) -> int:
        return self._to_vertex

    def __lt__(self, other):
        if self._from_vertex != other._from_vertex:
            return self._from_vertex < other._from_vertex
        if self._to_vertex != other._to_vertex:
            return self._to_vertex < other._to_vertex
        if self._label != other._label:
            return self._label < other._label
        return sorted(self._properties.keys()) < sorted(other._properties.keys())

    def __eq__(self, other):
        assert isinstance(
            other, Edge
        ), f"Comparing Edge with object of type: {type(other)}"
        logger.debug(
            f"comparing Edge ({self._from_vertex}, {self._to_vertex}) to\
              ({other._from_vertex, other._to_vertex})"
        )
        # Return True if self and other have the same length
        if self._from_vertex != other._from_vertex:
            logger.debug(
                f"Source vertex is different {self._from_vertex} <> {other._from_vertex}"
            )
            return False
        if self._to_vertex != other._to_vertex:
            logger.debug(
                f"Destination vertex is different {self._to_vertex} <> {other._to_vertex}"
            )
            return False
        if self._label != other._label:
            logger.debug(f"Label is different {self._label} <> {other._label}")
            return False

        if len(self._properties) != len(other._properties):
            return False
        for k, v in self._properties.items():
            if k not in other._properties:
                logger.debug(f"Property with key {k} not in {other._properties.keys()}")
                return False
            if v != other._properties[k]:
                logger.debug(f"Value {v} not equal to {other._properties[k]}")
                return False
        return True


class Graph:
    def __init__(self):
        self._vertices = []
        self._edges = []

    def add_vertex(self, vertex: Vertex):
        self._vertices.append(vertex)

    def add_edge(self, edge: Edge):
        self._edges.append(edge)

    @property
    def vertices(self):
        return sorted(self._vertices)

    @property
    def edges(self):
        return sorted(self._edges)


def get_neo4j_data_json(driver) -> str:
    with driver.session() as session:
        query = neo4j.Query(
            "CALL apoc.export.json.all(null,{useTypes:true, stream:true}) YIELD data RETURN data;"
        )
        result = session.run(query).values()

        res_str = re.sub(r"\\n", ",\n", str(result[0]))
        res_str = re.sub(r"'", "", res_str)

        return json.loads(res_str)


def get_memgraph_data_json_format(memgraph: gqlalchemy.Memgraph):
    result = list(
        memgraph.execute_and_fetch(
            f"""
            CALL export_util.json("", {{stream:true}}) YIELD data RETURN data;
            """
        )
    )[0]["data"]
    return json.loads(result)


def extract_vertex_from_json(item) -> Vertex:
    assert (
        item["properties"]["id"] is not None
    ), "Vertex in JSON doesn't have ID property"
    return Vertex(item["properties"]["id"], item["labels"], item["properties"])


def create_edge_from_data(from_vertex_id: int, to_vertex_id: int, item) -> Edge:
    return Edge(from_vertex_id, to_vertex_id, item["label"], item["properties"])


def create_graph_memgraph_json(json_memgraph_data) -> Graph:
    logger.debug(f"Memgraph JSON data {json_memgraph_data}")
    graph = Graph()
    vertices_id_mapings = {}
    for item in json_memgraph_data:
        if item["type"] == "node":
            graph.add_vertex(extract_vertex_from_json(item))
            vertices_id_mapings[item["id"]] = item["properties"]["id"]
        else:
            graph.add_edge(
                create_edge_from_data(
                    vertices_id_mapings[item["start"]],
                    vertices_id_mapings[item["end"]],
                    item,
                )
            )

    graph.vertices.sort(key=lambda vertex: vertex.id)
    graph.edges.sort(key=lambda edge: (edge.from_vertex, edge.to_vertex))
    return graph


def create_graph_neo4j_json(json_neo4j_data) -> Graph:
    logger.debug(f"Neo4j JSON data {json_neo4j_data}")
    graph = Graph()
    vertices_id_mapings = {}
    for item in json_neo4j_data:
        if item["type"] == "node":
            graph.add_vertex(extract_vertex_from_json(item))
            vertices_id_mapings[item["id"]] = item["properties"]["id"]
        else:
            if "properties" not in item:
                item["properties"] = {}
            graph.add_edge(
                create_edge_from_data(
                    vertices_id_mapings[item["start"]["id"]],
                    vertices_id_mapings[item["end"]["id"]],
                    item,
                )
            )
    graph.vertices.sort(key=lambda vertex: vertex.id)
    graph.edges.sort(key=lambda edge: (edge.from_vertex, edge.to_vertex))
    return graph


def create_neo4j_driver(port: int) -> neo4j.BoltDriver:
    return neo4j.GraphDatabase.driver(f"bolt://localhost:{port}", encrypted=False)


def create_memgraph_db(port: int) -> gqlalchemy.Memgraph:
    return gqlalchemy.Memgraph("localhost", port)


def mg_execute_cyphers(input_cyphers: List[str], db: gqlalchemy.Memgraph):
    """
    Execute multiple cypher queries against Memgraph
    """
    for query in input_cyphers:
        db.execute(query)


def neo4j_execute_cyphers(input_cyphers: List[str], neo4j_driver: neo4j.BoltDriver):
    """
    Execute multiple cypher queries against Neo4j
    """
    with neo4j_driver.session() as session:
        for text_query in input_cyphers:
            query = neo4j.Query(text_query)
            session.run(query).values()


def run_memgraph_query(query: str, db: gqlalchemy.Memgraph):
    """
    Execute query against Memgraph
    """
    db.execute(query)


def run_neo4j_query(query: str, neo4j_driver: neo4j.BoltDriver):
    """
    Execute query against Neo4j
    """
    with neo4j_driver.session() as session:
        query = neo4j.Query(query)
        session.run(query).values()


def clean_memgraph_db(memgraph_db: gqlalchemy.Memgraph):
    memgraph_db.drop_database()


def clean_neo4j_db(neo4j_db: neo4j.BoltDriver):
    with neo4j_db.session() as session:
        query = neo4j.Query("MATCH (n) DETACH DELETE n;")
        session.run(query).values()


def mg_get_graph(memgraph_db: gqlalchemy.Memgraph) -> Graph:
    logger.debug("Getting data from Memgraph")
    json_data = get_memgraph_data_json_format(memgraph_db)
    logger.debug("Building the graph from Memgraph JSON data")
    return create_graph_memgraph_json(json_data)


def neo4j_get_graph(neo4j_driver: neo4j.BoltDriver) -> Graph:
    logger.debug("Getting data from Neo4j")
    json_data = get_neo4j_data_json(neo4j_driver)
    logger.debug("Building the graph from Neo4j JSON data")
<<<<<<< HEAD

    return create_graph_neo4j_json(json_data)


# additions for path testing
def sort_dict(dict):
    keys = list(dict.keys())
    keys.sort()
    sorted_dict = {i: dict[i] for i in keys}
    if "id" in sorted_dict:
        sorted_dict.pop("id")
    return sorted_dict


def execute_query_neo4j(driver, query):
    with driver.session() as session:
        query = neo4j.Query(query)
        results = session.run(query).value()
    return results


def path_to_string_neo4j(path):
    path_string_list = ["PATH: "]

    n = len(path.nodes)

    for i in range(0, n):
        node = path.nodes[i]
        node_labels = list(node.labels)
        node_labels.sort()
        node_props = str(sort_dict(node._properties))
        path_string_list.append("(id:")
        path_string_list.append(str(node.get("id")) + " labels: ")
        path_string_list.append(str(node_labels) + " ")
        path_string_list.append(str(node_props) + ")-")

        if i == n - 1:
            path_string = "".join(path_string_list)
            return path_string[:-1]

        relationship = path.relationships[i]
        rel_props = str(sort_dict(relationship._properties))
        path_string_list.append("[")
        path_string_list.append("id:" + str(relationship.get("id")))
        path_string_list.append(" type: " + relationship.type)
        path_string_list.append(" " + rel_props)
        path_string_list.append("]-")


def parse_neo4j(results):
    paths = [path_to_string_neo4j(res) for res in results]
    paths.sort()
    return paths


def path_to_string_mem(path):
    path_string_list = ["PATH: "]

    n = len(path._nodes)

    for i in range(0, n):
        node = path._nodes[i]
        node_labels = list(node._labels)
        node_labels.sort()
        node_props = str(sort_dict(node._properties))
        path_string_list.append("(id:")
        path_string_list.append(str(node._properties.get("id")) + " labels: ")
        path_string_list.append(str(node_labels) + " ")
        path_string_list.append(str(node_props) + ")-")

        if i == n - 1:
            path_string = "".join(path_string_list)
            return path_string[:-1]

        relationship = path._relationships[i]
        rel_props = str(sort_dict(relationship._properties))
        path_string_list.append("[")
        path_string_list.append("id:" + str(relationship._properties.get("id")))
        path_string_list.append(" type: " + relationship._type)
        path_string_list.append(" " + rel_props)
        path_string_list.append("]-")


def parse_mem(results):
    paths = [path_to_string_mem(result["result"]) for result in results]
    paths.sort()
    return paths
=======
    return create_graph_neo4j_json(json_data)
>>>>>>> 32f7b94d
<|MERGE_RESOLUTION|>--- conflicted
+++ resolved
@@ -300,8 +300,6 @@
     logger.debug("Getting data from Neo4j")
     json_data = get_neo4j_data_json(neo4j_driver)
     logger.debug("Building the graph from Neo4j JSON data")
-<<<<<<< HEAD
-
     return create_graph_neo4j_json(json_data)
 
 
@@ -387,7 +385,4 @@
 def parse_mem(results):
     paths = [path_to_string_mem(result["result"]) for result in results]
     paths.sort()
-    return paths
-=======
-    return create_graph_neo4j_json(json_data)
->>>>>>> 32f7b94d
+    return paths