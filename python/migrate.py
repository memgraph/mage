--- conflicted
+++ resolved
@@ -14,10 +14,7 @@
 import psycopg2
 import pyarrow.flight as flight
 import re
-<<<<<<< HEAD
 import requests
-=======
->>>>>>> f9534b45
 import threading
 from typing import Any, Dict, List
 
@@ -31,10 +28,7 @@
     I_COLUMN_NAME = 0
     PASSWORD = "password"
     PORT = "port"
-<<<<<<< HEAD
     RESULT = "result"
-=======
->>>>>>> f9534b45
     USERNAME = "username"
 
 
@@ -732,19 +726,11 @@
     config_path: str = "",
     params: mgp.Nullable[mgp.Any] = None,
 ):
-<<<<<<< HEAD
-    global neo4j_dict
-
-    thread_id = threading.get_native_id()
-    if thread_id not in neo4j_dict:
-        neo4j_dict[thread_id] = {}
-=======
     global memgraph_dict
 
     thread_id = threading.get_native_id()
     if thread_id not in memgraph_dict:
         memgraph_dict[thread_id] = {}
->>>>>>> f9534b45
 
     if len(config_path) > 0:
         config = _combine_config(config=config, config_path=config_path)
@@ -753,13 +739,8 @@
     query = _formulate_cypher_query(label_or_rel_or_query)
     cursor = memgraph_db.execute_and_fetch(query, params)
 
-<<<<<<< HEAD
-    neo4j_dict[thread_id][Constants.CONNECTION] = memgraph_db
-    neo4j_dict[thread_id][Constants.CURSOR] = cursor
-=======
     memgraph_dict[thread_id][Constants.CONNECTION] = memgraph_db
     memgraph_dict[thread_id][Constants.CURSOR] = cursor
->>>>>>> f9534b45
 
 
 def memgraph(
@@ -769,15 +750,6 @@
     params: mgp.Nullable[mgp.Any] = None,
 ) -> mgp.Record(row=mgp.Map):
     """
-<<<<<<< HEAD
-    Migrate data from Neo4j to Memgraph. Can migrate a specific node label, relationship type, or execute a custom Cypher query.
-
-    :param label_or_rel_or_query: Node label, relationship type, or a Cypher query
-    :param config: Connection configuration for Neo4j
-    :param config_path: Path to a JSON file containing connection parameters
-    :param params: Optional query parameters
-    :return: Stream of rows from Neo4j
-=======
     Migrate data from Memgraph to another Memgraph instance. Can migrate a specific node label, relationship type, or execute a custom Cypher query.
 
     :param label_or_rel_or_query: Node label, relationship type, or a Cypher query
@@ -785,7 +757,6 @@
     :param config_path: Path to a JSON file containing connection parameters
     :param params: Optional query parameters
     :return: Stream of rows from Memgraph
->>>>>>> f9534b45
     """
     global memgraph_dict
 
@@ -811,7 +782,6 @@
 mgp.add_batch_read_proc(memgraph, init_migrate_memgraph, cleanup_migrate_memgraph)
 
 
-<<<<<<< HEAD
 servicenow_dict = {}
 
 
@@ -895,23 +865,17 @@
 mgp.add_batch_read_proc(servicenow, init_migrate_servicenow, cleanup_migrate_servicenow)
 
 
-=======
->>>>>>> f9534b45
 def _formulate_cypher_query(label_or_rel_or_query: str) -> str:
     words = label_or_rel_or_query.split()
     if len(words) > 1:
         return (
             label_or_rel_or_query  # Treat it as a Cypher query if multiple words exist
         )
-<<<<<<< HEAD
-    node_match = re.match(r"^\(\s*:(\w+)\s*\)$", label_or_rel_or_query)
-=======
 
     # Try to see if the syntax matches similar to (:Label) to migrate only nodes
     node_match = re.match(r"^\(\s*:(\w+)\s*\)$", label_or_rel_or_query)
 
     # Try to see if the syntax matches similar to [:REL_TYPE] to migrate only relationships
->>>>>>> f9534b45
     rel_match = re.match(r"^\[\s*:(\w+)\s*\]$", label_or_rel_or_query)
 
     if node_match:
@@ -919,17 +883,6 @@
         return (
             f"MATCH (n:{label}) RETURN labels(n) as labels, properties(n) as properties"
         )
-<<<<<<< HEAD
-    elif rel_match:
-        rel_type = rel_match.group(1)
-        return f"""
-    MATCH (n)-[r:{rel_type}]->(m)
-    RETURN 
-        labels(n) as from_labels,
-        labels(m) as to_labels, 
-        properties(n) as from_properties, 
-        properties(r) as edge_properties, 
-=======
 
     if rel_match:
         rel_type = rel_match.group(1)
@@ -940,7 +893,6 @@
         labels(m) as to_labels,
         properties(n) as from_properties,
         properties(r) as edge_properties,
->>>>>>> f9534b45
         properties(m) as to_properties
     """
     return label_or_rel_or_query  # Assume it's a valid query
