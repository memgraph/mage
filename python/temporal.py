import mgp
import datetime

from mage.date.constants import Epoch


@mgp.read_proc
def format(
    temporal: mgp.Any,
    format: str = "ISO",
) -> mgp.Record(formatted=str):
    if not (
        isinstance(temporal, datetime.datetime)
        or isinstance(temporal, datetime.date)
        or isinstance(temporal, datetime.time)
        or isinstance(temporal, datetime.timedelta)
    ):
        return mgp.Record(formatted=str(temporal))

    if "%z" in format or "%Z" in format:
        raise Exception(
<<<<<<< HEAD
            "We are working with UTC zone only so '%Z'\
            in format is not supported."
=======
            "Memgraph works with UTC zone only so '%Z' in format is not supported."
>>>>>>> 6102dd63
        )

    if format == "ISO" and (
        isinstance(temporal, datetime.datetime)
        or isinstance(temporal, datetime.date)
        or isinstance(temporal, datetime.time)
    ):
        return mgp.Record(formatted=temporal.isoformat())

    if isinstance(temporal, datetime.timedelta):
        temporal = Epoch.UNIX_EPOCH + temporal

    return mgp.Record(formatted=temporal.strftime(format))<|MERGE_RESOLUTION|>--- conflicted
+++ resolved
@@ -19,12 +19,8 @@
 
     if "%z" in format or "%Z" in format:
         raise Exception(
-<<<<<<< HEAD
-            "We are working with UTC zone only so '%Z'\
-            in format is not supported."
-=======
-            "Memgraph works with UTC zone only so '%Z' in format is not supported."
->>>>>>> 6102dd63
+            "Memgraph works with UTC zone only so\
+            '%Z' in format is not supported."
         )
 
     if format == "ISO" and (
