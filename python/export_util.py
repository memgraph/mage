--- conflicted
+++ resolved
@@ -2,11 +2,8 @@
 import io
 import json as js
 import mgp
-<<<<<<< HEAD
 import gqlalchemy
-=======
 import os
->>>>>>> a78fb703
 
 from dataclasses import dataclass
 from datetime import datetime, date, time, timedelta
@@ -86,7 +83,6 @@
         return property
 
 
-<<<<<<< HEAD
 def to_duration_iso_format(value: timedelta) -> str:
     """Converts timedelta to ISO-8601 duration: P<date>T<time>"""
     date_parts: List[str] = []
@@ -319,8 +315,6 @@
     )
 
 
-def get_graph(ctx: mgp.ProcCtx) -> List[Union[Node, Relationship]]:
-=======
 def get_properties_json(object, write_properties: bool):
     return (
         {
@@ -335,7 +329,6 @@
 def get_graph(
     ctx: mgp.ProcCtx, write_properties: bool
 ) -> List[Union[Node, Relationship]]:
->>>>>>> a78fb703
     nodes = list()
     relationships = list()
 
