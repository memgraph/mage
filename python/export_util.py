import csv
import io
import json as js
import mgp
import os

from dataclasses import dataclass
from datetime import datetime, date, time, timedelta
from gqlalchemy import Memgraph
from math import floor

from typing import Any, Dict, List, Union

from mage.export_import_util.parameters import Parameter

HEADER_FILENAME = "header.csv"


@dataclass
class Node:
    id: int
    labels: list
    properties: dict

    def get_dict(self) -> dict:
        return {
            Parameter.ID.value: self.id,
            Parameter.LABELS.value: self.labels,
            Parameter.PROPERTIES.value: self.properties,
            Parameter.TYPE.value: Parameter.NODE.value,
        }


@dataclass
class Relationship:
    end: int
    id: int
    label: str
    properties: dict
    start: int

    def get_dict(self) -> dict:
        return {
            Parameter.END.value: self.end,
            Parameter.ID.value: self.id,
            Parameter.LABEL.value: self.label,
            Parameter.PROPERTIES.value: self.properties,
            Parameter.START.value: self.start,
            Parameter.TYPE.value: Parameter.RELATIONSHIP.value,
        }


def convert_to_isoformat(
    property: Union[
        None,
        str,
        bool,
        int,
        float,
        List[Any],
        Dict[str, Any],
        timedelta,
        time,
        datetime,
        date,
    ]
):
    if isinstance(property, timedelta):
        return Parameter.DURATION.value + str(property) + ")"

    elif isinstance(property, time):
        return Parameter.LOCALTIME.value + property.isoformat() + ")"

    elif isinstance(property, datetime):
        return Parameter.LOCALDATETIME.value + property.isoformat() + ")"

    elif isinstance(property, date):
        return Parameter.DATE.value + property.isoformat() + ")"

    else:
        return property


def get_properties_json(object, write_properties: bool):
    return (
        {
            key: convert_to_isoformat(object.properties.get(key))
            for key in object.properties.keys()
        }
        if write_properties
        else {}
    )


def get_graph(
    ctx: mgp.ProcCtx, write_properties: bool
) -> List[Union[Node, Relationship]]:
    nodes = list()
    relationships = list()

    for vertex in ctx.graph.vertices:
        labels = [label.name for label in vertex.labels]
        properties = get_properties_json(vertex, write_properties)

        nodes.append(Node(vertex.id, labels, properties).get_dict())

        for edge in vertex.out_edges:
            properties = get_properties_json(edge, write_properties)

            relationships.append(
                Relationship(
                    edge.to_vertex.id,
                    edge.id,
                    edge.type.name,
                    properties,
                    edge.from_vertex.id,
                ).get_dict()
            )

    return nodes + relationships


<<<<<<< HEAD
def get_graph_info_from_lists(
    node_list: List[mgp.Vertex], relationship_list: List[mgp.Edge]
):
    graph = list()
    all_node_properties = list()
    all_node_prop_set = set()
    all_relationship_properties = list()
    all_relationship_prop_set = set()

    for node in node_list:
        for prop in node.properties:
            if prop not in all_node_prop_set:
                all_node_properties.append(prop)
                all_node_prop_set.add(prop)
        graph.append(Node(node.id, node.labels, node.properties))
    all_node_properties.sort()

    for relationship in relationship_list:
        for prop in relationship.properties:
            if prop not in all_relationship_prop_set:
                all_relationship_properties.append(prop)
                all_relationship_prop_set.add(prop)

        graph.append(
            Relationship(
                relationship.to_vertex.id,
                relationship.id,
                relationship.type.name,
                relationship.properties,
                relationship.from_vertex.id,
            )
        )
    all_relationship_properties.sort()

    return graph, all_node_properties, all_relationship_properties


def csv_header(
    node_properties: List[str], relationship_properties: List[str]
) -> List[str]:
    """
    This function creates the header for csv file
    """
    header = ["_id", "_labels"]

    for prop in node_properties:
        header.append(prop)

    header.extend(["_start", "_end", "_type"])

    for prop in relationship_properties:
        header.append(prop)

    return [header]


def process_properties(
    properties: Dict[str, mgp.Any], prop: str, write_list: List[mgp.Any]
) -> None:
    if isinstance(properties[prop], (set, list, tuple, map)):
        write_list.append(js.dumps(properties[prop]))
        return

    if isinstance(properties[prop], timedelta):
        write_list.append(convert_to_isoformat(properties[prop]))
        return

    write_list.append(properties[prop])


def csv_data_list(
    graph: List[Union[Node, Relationship]],
    node_properties: List[str],
    relationship_properties: List[str],
) -> List[mgp.Any]:
    """
    Function that parses graph into a data_list appropriate for csv writing
    """
    data_list = []
    for element in graph:
        write_list = []
        is_node = isinstance(element, Node)

        # processing id and labels part
        if is_node:
            write_list.extend(
                [
                    element.id,
                    "".join(":" + label.name for label in element.labels),
                ]
            )
        else:
            write_list.extend(["", ""])

        # node_properties
        for prop in node_properties:
            if prop in element.properties and is_node:
                process_properties(element.properties, prop, write_list)
            else:
                write_list.append("")
        # relationship
        if is_node:
            # start, end, type
            write_list.extend(["", "", ""])
        else:
            # start, end, type
            write_list.extend([element.start, element.end, element.label])

        # relationship properties
        for prop in relationship_properties:
            if prop in element.properties and not is_node:
                process_properties(element.properties, prop, write_list)
            else:
                write_list.append("")

        data_list.append(write_list)

    return data_list


def check_config_valid(config: mgp.Any, type: mgp.Any, name: str):
    if not isinstance(config, type):
        raise TypeError("Config attribute {0} must be of type {1}".format(name, type))


def csv_process_config(config: mgp.Map):
    delimiter = ","
    if "delimiter" in config:
        check_config_valid(config["delimiter"], str, "delimiter")

        delimiter = config["delimiter"]

    quoting_type = csv.QUOTE_ALL
    if "quotes" in config:
        check_config_valid(config["quotes"], str, "quotes")

        if config["quotes"] == "none":
            quoting_type = csv.QUOTE_NONE
        elif config["quotes"] == "ifNeeded":
            quoting_type = csv.QUOTE_MINIMAL

    separate_header = False
    if "separateHeader" in config:
        check_config_valid(config["separateHeader"], bool, "separateHeader")
        separate_header = config["separateHeader"]

    stream = False
    if "stream" in config:
        check_config_valid(config["stream"], bool, "stream")
        stream = config["stream"]

    return delimiter, quoting_type, separate_header, stream


def header_path(path: str):
    directory, filename = os.path.split(path)
    new_filename = HEADER_FILENAME
    return os.path.join(directory, new_filename)


# todo: remove later when we figure what to do with it
def to_duration_iso_format(value: timedelta) -> str:
    """Converts timedelta to ISO-8601 duration: P<date>T<time>"""
    date_parts: List[str] = []
    time_parts: List[str] = []

    if value.days != 0:
        date_parts.append(f"{abs(value.days)}D")

    if value.seconds != 0 or value.microseconds != 0:
        abs_seconds = abs(value.seconds)
        hours = floor(abs_seconds / 3600)
        minutes = floor((abs_seconds - hours * 3600) / 60)
        seconds = abs_seconds - hours * 3600 - minutes * 60
        microseconds = value.microseconds

        if hours > 0:
            time_parts.append(f"{hours}H")
        if minutes > 0:
            time_parts.append(f"{minutes}M")
        if seconds > 0 or microseconds > 0:
            microseconds_part = (
                f".{abs(value.microseconds)}" if value.microseconds != 0 else ""
            )
            time_parts.append(f"{seconds}{microseconds_part}S")

    date_duration_str = "".join(date_parts)
    time_duration_str = f'T{"".join(time_parts)}' if time_parts else ""

    return f"P{date_duration_str}{time_duration_str}"


def write_file(path: str, delimiter: str, quoting_type: str, data: mgp.Any) -> None:
    with open(path, "w") as file:
        writer = csv.writer(
            file, delimiter=delimiter, quoting=quoting_type, escapechar="\\"
        )
        writer.writerows(data)


@mgp.read_proc
def csv_graph(
    nodes_list: mgp.List[mgp.Vertex],
    relationships_list: mgp.List[mgp.Edge],
    path: str = "",
    config: mgp.Map = {},
) -> mgp.Record(path=str, data=str):
    """
    Procedure to export the given graph to a csv file.
    The graph is given with two lists, one for nodes,
    and one for relationships.


    Parameters

    ----------

    nodes_list : List

        A list containing nodes of the graph

    relationships_list : List

        A list containing relationships of the graph

    path : str

        Path to the JSON file containing the exported graph database.

    config : mgp.Map

        stream (bool) = False: Flag to export the graph data to a stream.

        delimiter (string) = ,: Delimiter for csv file.

        quotes (string) = always : Option which quoting type to use

        separateHeader (bool) = False: Flag to separate header into another
        csv file

    """
    if path == "":
        path = "exported_file.csv"
    delimiter, quoting_type, separate_header, stream = csv_process_config(config)
    (
        graph,
        node_properties,
        relationship_properties,
    ) = get_graph_info_from_lists(nodes_list, relationships_list)
    data_list = csv_data_list(graph, node_properties, relationship_properties)
    header = csv_header(node_properties, relationship_properties)

    try:
        if separate_header:
            if not stream:
                write_file(header_path(path), delimiter, quoting_type, header)
        else:
            data_list = header + data_list

        if stream:
            data = csv_to_stream(data_list, delimiter, quoting_type)
            return mgp.Record(path=path, data=data)

        write_file(path, delimiter, quoting_type, data_list)

    except PermissionError:
        raise PermissionError(
            "You don't have permissions to write into that file."
            "Make sure to give the necessary permissions to user memgraph."
        )
    except Exception:
        raise OSError("Could not open or write to the file.")
    return mgp.Record(
        path=path,
        data="",
    )


@mgp.read_proc
def json(ctx: mgp.ProcCtx, path: str) -> mgp.Record():
    """
    Procedure to export the whole database to a JSON file.
=======
def get_graph_from_list(
    graph_vertices: list, graph_edges: list, write_properties: bool
) -> List[Union[Node, Relationship]]:
    nodes = list()
    relationships = list()
>>>>>>> 992577fa

    for vertex in graph_vertices:
        labels = [label.name for label in vertex.labels]
        properties = get_properties_json(vertex, write_properties)

        nodes.append(Node(vertex.id, labels, properties).get_dict())

    for edge in graph_edges:
        properties = get_properties_json(edge, write_properties)

        relationships.append(
            Relationship(
                edge.to_vertex.id,
                edge.id,
                edge.type.name,
                properties,
                edge.from_vertex.id,
            ).get_dict()
        )

    return nodes + relationships


def get_graph_info_from_lists(
    node_list: List[mgp.Vertex], relationship_list: List[mgp.Edge]
):
    graph = list()
    all_node_properties = list()
    all_node_prop_set = set()
    all_relationship_properties = list()
    all_relationship_prop_set = set()

    for node in node_list:
        for prop in node.properties:
            if prop not in all_node_prop_set:
                all_node_properties.append(prop)
                all_node_prop_set.add(prop)
        graph.append(Node(node.id, node.labels, node.properties))
    all_node_properties.sort()

    for relationship in relationship_list:
        for prop in relationship.properties:
            if prop not in all_relationship_prop_set:
                all_relationship_properties.append(prop)
                all_relationship_prop_set.add(prop)

        graph.append(
            Relationship(
                relationship.to_vertex.id,
                relationship.id,
                relationship.type.name,
                relationship.properties,
                relationship.from_vertex.id,
            )
        )
    all_relationship_properties.sort()

    return graph, all_node_properties, all_relationship_properties


def json_dump_to_file(graph: List[Union[Node, Relationship]], path: str):
    try:
        with open(path, "w") as outfile:
            js.dump(
                graph,
                outfile,
                indent=Parameter.STANDARD_INDENT.value,
                default=str,
            )
    except PermissionError:
        raise PermissionError(
            "You don't have permissions to write into that file."
            "Make sure to give the necessary permissions to user memgraph."
        )
    except Exception:
        raise OSError("Could not open or write to the file.")


@mgp.read_proc
def json(
    ctx: mgp.ProcCtx, path: str = "", config: mgp.Map = {}
) -> mgp.Record(path=str, data=str):
    """
    Procedure to export the whole database to a JSON file.

    Parameters:
        context : mgp.ProcCtx
            Reference to the context execution.
        path : str = ""
            Path to the JSON file containing the exported graph database.
        config : mgp.Map
            stream (bool) = False: Flag to export the graph data to a stream.
            write_properties (bool) = True: Flag to keep node and relationship properties. By default set to true.

    Returns:
        path (str): A path to the file where the query results are exported. If path is not provided, the output will be an empty string.
        data (str): A stream of query results in JSON format.

    Raises:
        PermissionError: If you provided file path that you have no permissions to write at.
        OSError: If the file can't be opened or written to.
    """
    graph = get_graph(ctx, config.get("write_properties", True))
    if path:
        json_dump_to_file(graph, path)

    return mgp.Record(
        path=path,
        data=js.dumps(graph) if config.get("stream", False) else "",
    )


@mgp.read_proc
def json_graph(
    ctx: mgp.ProcCtx,
    nodes: list,
    relationships: list,
    path: str = "",
    config: mgp.Map = {},
) -> mgp.Record(path=str, data=str):
    """
    Procedure to export the given graph to a JSON file. The graph is given with a map that contains keys "nodes" and "relationships".

    Parameters:
        nodes : List[Node]
            A list thats contains all nodes in the given graph.
        relationships : List[Relationship]
            A list that containts all the relationships in the given graph.
        path : str
            Path to the JSON file containing the exported graph database.
        config : mgp.Map
            stream (bool) = False: Flag to export the graph data to a stream.
            write_properties (bool) = True: Flag to keep node and relationship properties. By default set to true.

    Returns:
        path (str): A path to the file where the query results are exported. If path is not provided, the output will be an empty string.
        data (str): A stream of query results in JSON format.

    Raises:
        PermissionError: If you provided file path that you have no permissions to write at.
        OSError: If the file can't be opened or written to.
    """
    graph = get_graph_from_list(
        nodes, relationships, config.get("write_properties", True)
    )
    if path:
        json_dump_to_file(graph, path)

    return mgp.Record(
        path=path,
        data=js.dumps(graph) if config.get("stream", False) else "",
    )


def save_file(file_path: str, data_list: list):
    try:
        with open(
            file_path,
            "w",
            newline="",
            encoding="utf8",
        ) as f:
            writer = csv.writer(f)
            writer.writerows(data_list)
    except PermissionError:
        raise PermissionError(
            "You don't have permissions to write into that file."
            "Make sure to give the necessary permissions to user memgraph."
        )
    except csv.Error as e:
        raise csv.Error(
            "Could not write to the file {}, stopped at line {}: {}".format(
                file_path, writer.line_num, e
            )
        )
    except Exception:
        raise OSError("Could not open or write to the file.")


def csv_to_stream(
    data_list: list, delimiter: str = ",", quoting_type=csv.QUOTE_NONNUMERIC
) -> str:
    output = io.StringIO()
    try:
        writer = csv.writer(
            output, delimiter=delimiter, quoting=quoting_type, escapechar="\\"
        )
        writer.writerows(data_list)
    except csv.Error as e:
        raise csv.Error(
            "Could not write a stream, stopped at line {}: {}".format(
                writer.line_num, e
            )
        )
    return output.getvalue()


def csv_header(
    node_properties: List[str], relationship_properties: List[str]
) -> List[str]:
    """
    This function creates the header for csv file
    """
    header = ["_id", "_labels"]

    for prop in node_properties:
        header.append(prop)

    header.extend(["_start", "_end", "_type"])

    for prop in relationship_properties:
        header.append(prop)

    return [header]


def process_properties(
    properties: Dict[str, mgp.Any], prop: str, write_list: List[mgp.Any]
) -> None:
    if isinstance(properties[prop], (set, list, tuple, map)):
        write_list.append(js.dumps(properties[prop]))
        return

    if isinstance(properties[prop], timedelta):
        write_list.append(convert_to_isoformat(properties[prop]))
        return

    write_list.append(properties[prop])


def csv_data_list(
    graph: List[Union[Node, Relationship]],
    node_properties: List[str],
    relationship_properties: List[str],
) -> List[mgp.Any]:
    """
    Function that parses graph into a data_list appropriate for csv writing
    """
    data_list = []
    for element in graph:
        write_list = []
        is_node = isinstance(element, Node)

        # processing id and labels part
        if is_node:
            write_list.extend(
                [
                    element.id,
                    "".join(":" + label.name for label in element.labels),
                ]
            )
        else:
            write_list.extend(["", ""])

        # node_properties
        for prop in node_properties:
            if prop in element.properties and is_node:
                process_properties(element.properties, prop, write_list)
            else:
                write_list.append("")
        # relationship
        if is_node:
            # start, end, type
            write_list.extend(["", "", ""])
        else:
            # start, end, type
            write_list.extend([element.start, element.end, element.label])

        # relationship properties
        for prop in relationship_properties:
            if prop in element.properties and not is_node:
                process_properties(element.properties, prop, write_list)
            else:
                write_list.append("")

        data_list.append(write_list)

    return data_list


def check_config_valid(config: mgp.Any, type: mgp.Any, name: str):
    if not isinstance(config, type):
        raise TypeError("Config attribute {0} must be of type {1}".format(name, type))


def csv_process_config(config: mgp.Map):
    delimiter = ","
    if "delimiter" in config:
        check_config_valid(config["delimiter"], str, "delimiter")

        delimiter = config["delimiter"]

    quoting_type = csv.QUOTE_ALL
    if "quotes" in config:
        check_config_valid(config["quotes"], str, "quotes")

        if config["quotes"] == "none":
            quoting_type = csv.QUOTE_NONE
        elif config["quotes"] == "ifNeeded":
            quoting_type = csv.QUOTE_MINIMAL

    separate_header = False
    if "separateHeader" in config:
        check_config_valid(config["separateHeader"], bool, "separateHeader")
        separate_header = config["separateHeader"]

    stream = False
    if "stream" in config:
        check_config_valid(config["stream"], bool, "stream")
        stream = config["stream"]

    return delimiter, quoting_type, separate_header, stream


def header_path(path: str):
    directory, filename = os.path.split(path)
    new_filename = HEADER_FILENAME
    return os.path.join(directory, new_filename)


# todo: remove later when we figure what to do with it
def to_duration_iso_format(value: timedelta) -> str:
    """Converts timedelta to ISO-8601 duration: P<date>T<time>"""
    date_parts: List[str] = []
    time_parts: List[str] = []

    if value.days != 0:
        date_parts.append(f"{abs(value.days)}D")

    if value.seconds != 0 or value.microseconds != 0:
        abs_seconds = abs(value.seconds)
        hours = floor(abs_seconds / 3600)
        minutes = floor((abs_seconds - hours * 3600) / 60)
        seconds = abs_seconds - hours * 3600 - minutes * 60
        microseconds = value.microseconds

        if hours > 0:
            time_parts.append(f"{hours}H")
        if minutes > 0:
            time_parts.append(f"{minutes}M")
        if seconds > 0 or microseconds > 0:
            microseconds_part = (
                f".{abs(value.microseconds)}" if value.microseconds != 0 else ""
            )
            time_parts.append(f"{seconds}{microseconds_part}S")

    date_duration_str = "".join(date_parts)
    time_duration_str = f'T{"".join(time_parts)}' if time_parts else ""

    return f"P{date_duration_str}{time_duration_str}"


def write_file(path: str, delimiter: str, quoting_type: str, data: mgp.Any) -> None:
    with open(path, "w") as file:
        writer = csv.writer(
            file, delimiter=delimiter, quoting=quoting_type, escapechar="\\"
        )
        writer.writerows(data)


@mgp.read_proc
def csv_graph(
    nodes_list: mgp.List[mgp.Vertex],
    relationships_list: mgp.List[mgp.Edge],
    path: str = "",
    config: mgp.Map = {},
) -> mgp.Record(path=str, data=str):
    """
    Procedure to export the given graph to a csv file.
    The graph is given with two lists, one for nodes,
    and one for relationships.


    Parameters

    ----------

    nodes_list : List

        A list containing nodes of the graph

    relationships_list : List

        A list containing relationships of the graph

    path : str

        Path to the JSON file containing the exported graph database.

    config : mgp.Map

        stream (bool) = False: Flag to export the graph data to a stream.

        delimiter (string) = ,: Delimiter for csv file.

        quotes (string) = always : Option which quoting type to use

        separateHeader (bool) = False: Flag to separate header into another
        csv file

    """
    if path == "":
        path = "exported_file.csv"
    delimiter, quoting_type, separate_header, stream = csv_process_config(config)
    (
        graph,
        node_properties,
        relationship_properties,
    ) = get_graph_info_from_lists(nodes_list, relationships_list)
    data_list = csv_data_list(graph, node_properties, relationship_properties)
    header = csv_header(node_properties, relationship_properties)

    try:
        if separate_header:
            if not stream:
                write_file(header_path(path), delimiter, quoting_type, header)
        else:
            data_list = header + data_list

        if stream:
            data = csv_to_stream(data_list, delimiter, quoting_type)
            return mgp.Record(path=path, data=data)

        write_file(path, delimiter, quoting_type, data_list)

    except PermissionError:
        raise PermissionError(
            "You don't have permissions to write into that file."
            "Make sure to give the necessary permissions to user memgraph."
        )
    except Exception:
        raise OSError("Could not open or write to the file.")
    return mgp.Record(
        path=path,
        data="",
    )


@mgp.read_proc
def csv_query(
    context: mgp.ProcCtx,
    query: str,
    file_path: str = "",
    stream: bool = False,
) -> mgp.Record(file_path=str, data=str):
    """
    Procedure to export query results to a CSV file.
    Args:
        context (mgp.ProcCtx): Reference to the context execution.
        query (str): A query from which the results will be
        saved to a CSV file.

        file_path (str, optional): A path to the CSV file where the query
        results will be exported. Defaults to an empty string.

        stream (bool, optional): A value which determines whether a
        stream of query results in a CSV format will be returned.
    Returns:
        mgp.Record(
            file_path (str): A path to the CSV file where the query results are
            exported. If file_path is not provided, the output will be an
            empty string.
            data (str): A stream of query results in a CSV format.
        )
    Raises:
        Exception: If neither file nor config are provided,
        or if only config is provided with stream set to False.
        Also if query yields no results or if the database is empty.
        PermissionError: If you provided file path that you have
        no permissions to write at.
        csv.Error: If an error occurred while writing into stream or CSV file.
        OSError: If the file can't be opened or written to.
    """

    # file or config have to be provided
    if not file_path and not stream:
        raise Exception("Please provide file name and/or config.")

    # only config provided with stream set to false
    if not file_path and not stream:
        raise Exception(
            "If you provided only stream value, it has to be set to"
            "True to get any results."
        )

    memgraph = Memgraph()
    results = list(memgraph.execute_and_fetch(query))

    # if query yields no result
    if not len(results):
        raise Exception(
            "Your query yields no results."
            "Check if the database is empty or rewrite the provided query."
        )

    result_keys = list(results[0])
    data_list = [result_keys] + [list(result.values()) for result in results]
    data = ""

    if file_path:
        save_file(file_path, data_list)

    if stream:
        data = csv_to_stream(data_list)

    return mgp.Record(file_path=file_path, data=data)<|MERGE_RESOLUTION|>--- conflicted
+++ resolved
@@ -120,296 +120,11 @@
     return nodes + relationships
 
 
-<<<<<<< HEAD
-def get_graph_info_from_lists(
-    node_list: List[mgp.Vertex], relationship_list: List[mgp.Edge]
-):
-    graph = list()
-    all_node_properties = list()
-    all_node_prop_set = set()
-    all_relationship_properties = list()
-    all_relationship_prop_set = set()
-
-    for node in node_list:
-        for prop in node.properties:
-            if prop not in all_node_prop_set:
-                all_node_properties.append(prop)
-                all_node_prop_set.add(prop)
-        graph.append(Node(node.id, node.labels, node.properties))
-    all_node_properties.sort()
-
-    for relationship in relationship_list:
-        for prop in relationship.properties:
-            if prop not in all_relationship_prop_set:
-                all_relationship_properties.append(prop)
-                all_relationship_prop_set.add(prop)
-
-        graph.append(
-            Relationship(
-                relationship.to_vertex.id,
-                relationship.id,
-                relationship.type.name,
-                relationship.properties,
-                relationship.from_vertex.id,
-            )
-        )
-    all_relationship_properties.sort()
-
-    return graph, all_node_properties, all_relationship_properties
-
-
-def csv_header(
-    node_properties: List[str], relationship_properties: List[str]
-) -> List[str]:
-    """
-    This function creates the header for csv file
-    """
-    header = ["_id", "_labels"]
-
-    for prop in node_properties:
-        header.append(prop)
-
-    header.extend(["_start", "_end", "_type"])
-
-    for prop in relationship_properties:
-        header.append(prop)
-
-    return [header]
-
-
-def process_properties(
-    properties: Dict[str, mgp.Any], prop: str, write_list: List[mgp.Any]
-) -> None:
-    if isinstance(properties[prop], (set, list, tuple, map)):
-        write_list.append(js.dumps(properties[prop]))
-        return
-
-    if isinstance(properties[prop], timedelta):
-        write_list.append(convert_to_isoformat(properties[prop]))
-        return
-
-    write_list.append(properties[prop])
-
-
-def csv_data_list(
-    graph: List[Union[Node, Relationship]],
-    node_properties: List[str],
-    relationship_properties: List[str],
-) -> List[mgp.Any]:
-    """
-    Function that parses graph into a data_list appropriate for csv writing
-    """
-    data_list = []
-    for element in graph:
-        write_list = []
-        is_node = isinstance(element, Node)
-
-        # processing id and labels part
-        if is_node:
-            write_list.extend(
-                [
-                    element.id,
-                    "".join(":" + label.name for label in element.labels),
-                ]
-            )
-        else:
-            write_list.extend(["", ""])
-
-        # node_properties
-        for prop in node_properties:
-            if prop in element.properties and is_node:
-                process_properties(element.properties, prop, write_list)
-            else:
-                write_list.append("")
-        # relationship
-        if is_node:
-            # start, end, type
-            write_list.extend(["", "", ""])
-        else:
-            # start, end, type
-            write_list.extend([element.start, element.end, element.label])
-
-        # relationship properties
-        for prop in relationship_properties:
-            if prop in element.properties and not is_node:
-                process_properties(element.properties, prop, write_list)
-            else:
-                write_list.append("")
-
-        data_list.append(write_list)
-
-    return data_list
-
-
-def check_config_valid(config: mgp.Any, type: mgp.Any, name: str):
-    if not isinstance(config, type):
-        raise TypeError("Config attribute {0} must be of type {1}".format(name, type))
-
-
-def csv_process_config(config: mgp.Map):
-    delimiter = ","
-    if "delimiter" in config:
-        check_config_valid(config["delimiter"], str, "delimiter")
-
-        delimiter = config["delimiter"]
-
-    quoting_type = csv.QUOTE_ALL
-    if "quotes" in config:
-        check_config_valid(config["quotes"], str, "quotes")
-
-        if config["quotes"] == "none":
-            quoting_type = csv.QUOTE_NONE
-        elif config["quotes"] == "ifNeeded":
-            quoting_type = csv.QUOTE_MINIMAL
-
-    separate_header = False
-    if "separateHeader" in config:
-        check_config_valid(config["separateHeader"], bool, "separateHeader")
-        separate_header = config["separateHeader"]
-
-    stream = False
-    if "stream" in config:
-        check_config_valid(config["stream"], bool, "stream")
-        stream = config["stream"]
-
-    return delimiter, quoting_type, separate_header, stream
-
-
-def header_path(path: str):
-    directory, filename = os.path.split(path)
-    new_filename = HEADER_FILENAME
-    return os.path.join(directory, new_filename)
-
-
-# todo: remove later when we figure what to do with it
-def to_duration_iso_format(value: timedelta) -> str:
-    """Converts timedelta to ISO-8601 duration: P<date>T<time>"""
-    date_parts: List[str] = []
-    time_parts: List[str] = []
-
-    if value.days != 0:
-        date_parts.append(f"{abs(value.days)}D")
-
-    if value.seconds != 0 or value.microseconds != 0:
-        abs_seconds = abs(value.seconds)
-        hours = floor(abs_seconds / 3600)
-        minutes = floor((abs_seconds - hours * 3600) / 60)
-        seconds = abs_seconds - hours * 3600 - minutes * 60
-        microseconds = value.microseconds
-
-        if hours > 0:
-            time_parts.append(f"{hours}H")
-        if minutes > 0:
-            time_parts.append(f"{minutes}M")
-        if seconds > 0 or microseconds > 0:
-            microseconds_part = (
-                f".{abs(value.microseconds)}" if value.microseconds != 0 else ""
-            )
-            time_parts.append(f"{seconds}{microseconds_part}S")
-
-    date_duration_str = "".join(date_parts)
-    time_duration_str = f'T{"".join(time_parts)}' if time_parts else ""
-
-    return f"P{date_duration_str}{time_duration_str}"
-
-
-def write_file(path: str, delimiter: str, quoting_type: str, data: mgp.Any) -> None:
-    with open(path, "w") as file:
-        writer = csv.writer(
-            file, delimiter=delimiter, quoting=quoting_type, escapechar="\\"
-        )
-        writer.writerows(data)
-
-
-@mgp.read_proc
-def csv_graph(
-    nodes_list: mgp.List[mgp.Vertex],
-    relationships_list: mgp.List[mgp.Edge],
-    path: str = "",
-    config: mgp.Map = {},
-) -> mgp.Record(path=str, data=str):
-    """
-    Procedure to export the given graph to a csv file.
-    The graph is given with two lists, one for nodes,
-    and one for relationships.
-
-
-    Parameters
-
-    ----------
-
-    nodes_list : List
-
-        A list containing nodes of the graph
-
-    relationships_list : List
-
-        A list containing relationships of the graph
-
-    path : str
-
-        Path to the JSON file containing the exported graph database.
-
-    config : mgp.Map
-
-        stream (bool) = False: Flag to export the graph data to a stream.
-
-        delimiter (string) = ,: Delimiter for csv file.
-
-        quotes (string) = always : Option which quoting type to use
-
-        separateHeader (bool) = False: Flag to separate header into another
-        csv file
-
-    """
-    if path == "":
-        path = "exported_file.csv"
-    delimiter, quoting_type, separate_header, stream = csv_process_config(config)
-    (
-        graph,
-        node_properties,
-        relationship_properties,
-    ) = get_graph_info_from_lists(nodes_list, relationships_list)
-    data_list = csv_data_list(graph, node_properties, relationship_properties)
-    header = csv_header(node_properties, relationship_properties)
-
-    try:
-        if separate_header:
-            if not stream:
-                write_file(header_path(path), delimiter, quoting_type, header)
-        else:
-            data_list = header + data_list
-
-        if stream:
-            data = csv_to_stream(data_list, delimiter, quoting_type)
-            return mgp.Record(path=path, data=data)
-
-        write_file(path, delimiter, quoting_type, data_list)
-
-    except PermissionError:
-        raise PermissionError(
-            "You don't have permissions to write into that file."
-            "Make sure to give the necessary permissions to user memgraph."
-        )
-    except Exception:
-        raise OSError("Could not open or write to the file.")
-    return mgp.Record(
-        path=path,
-        data="",
-    )
-
-
-@mgp.read_proc
-def json(ctx: mgp.ProcCtx, path: str) -> mgp.Record():
-    """
-    Procedure to export the whole database to a JSON file.
-=======
 def get_graph_from_list(
     graph_vertices: list, graph_edges: list, write_properties: bool
 ) -> List[Union[Node, Relationship]]:
     nodes = list()
     relationships = list()
->>>>>>> 992577fa
 
     for vertex in graph_vertices:
         labels = [label.name for label in vertex.labels]
