<h1 align="center">
  <br>
  <a href="https://github.com/memgraph/mage"> <img src="https://github.com/memgraph/mage/blob/main/img/wizard.png?raw=true" alt="MAGE" width=20%></a>
  <br>
  MAGE
  <br>
</h1>

<p align="center">
    <a href="https://github.com/memgraph/mage/actions" alt="Actions">
        <img src="https://img.shields.io/github/workflow/status/memgraph/mage/Build%20and%20Test?label=build%20and%20test&logo=github"/>
    </a>
    <a href="https://github.com/memgraph/mage/blob/main/LICENSE" alt="Licence">
        <img src="https://img.shields.io/github/license/memgraph/mage" />
    </a>
    <a href="https://docs.memgraph.com/mage/" alt="Documentation">
        <img src="https://img.shields.io/badge/documentation-MAGE-orange" />
    </a>
    <a href="https://hub.docker.com/r/memgraph/memgraph-mage" alt="Documentation">
        <img src="https://img.shields.io/badge/image-Docker-2496ED?logo=docker" />
    </a>
    <a href="https://github.com/memgraph/mage" alt="Languages">
        <img src="https://img.shields.io/github/languages/count/memgraph/mage" />
    </a>
    <a href="https://github.com/memgraph/mage/stargazers" alt="Stargazers">
        <img src="https://img.shields.io/github/stars/memgraph/mage?style=social" />
    </a>
</p>

## Memgraph Advanced Graph Extensions :crystal_ball:

This open-source repository contains all available user-defined graph analytics modules and procedures that extend the Cypher query language, written by the team behind Memgraph and its users. You can find and contribute implementations of various algorithms in multiple programming languages, all runnable inside Memgraph. This project aims to give everyone the tools they need to tackle the most challenging graph problems.

<<<<<<< HEAD
###Introduction to query modules with MAGE
Memgraph introduces the concept of [query modules](https://docs.memgraph.com/memgraph/reference-guide/query-modules/),
user-defined procedures that extend the Cypher query language. These procedures are grouped into modules that can be loaded into Memgraph. How to run them can be seen on their official 
[documentation](https://docs.memgraph.com/mage/usage/loading-modules).
When started, Memgraph will automatically attempt to load the query modules from all `*.so` and `*.py` files it finds in the default directory defined with flag 
=======
### Introduction to query modules with MAGE
Memgraph introduces the concept of [query modules](https://docs.memgraph.com/memgraph/reference-guide/query-modules/),
user-defined procedures that extend the Cypher query language. These procedures are grouped into modules that can be loaded into Memgraph. How to run them can be seen on their official
[documentation](https://docs.memgraph.com/mage/usage/loading-modules).
When started, Memgraph will automatically attempt to load the query modules from all `*.so` and `*.py` files it finds in the default directory defined with flag
>>>>>>> 646bdde8
[--query-modules-directory](https://docs.memgraph.com/memgraph/reference-guide/configuration/).

### Further reading
If you want more info about MAGE, check out the official [MAGE Documentation](https://docs.memgraph.com/mage/).

### Algorithm proposition
Furthermore, if you have an **algorithm proposition**, please fill in the survey on [**mage.memgraph.com**](https://mage.memgraph.com/).

## Overview
- [Installation](#how-to-install)
- [Example](#running-the-mage)
- [MAGE Spells](#mage-spells)
- [Advanced configuration](#advanced-configuration)
- [Developing](#developing-mage-with-docker)
- [Testing](#testing-the-mage)
- [Contributing](#contributing)
- [Code of Conduct](#code-of-conduct)
## How to install?
There are two options to install MAGE. With [Docker installation](#1-installing-mage-with-docker) you only need Docker.
<<<<<<< HEAD
[To build from source](#2-installing-mage-locally-with-linux-package-of-memgraph) 
you will need **Python3**, **Make**, **CMake**, **Clang** and **Rust**. Installation with Docker is easier for quick installation
and smaller development.

## Further steps
After installation part, you will be ready to query Memgraph and use **MAGE** modules. Make sure to have one of [the querying
platform](https://memgraph.com/docs/memgraph/connect-to-memgraph/).

### 1. Installing MAGE with Docker

#### a) Install MAGE from Docker Hub

=======
[To build from source](#2-installing-mage-locally-with-linux-package-of-memgraph)
you will need **Python3**, **Make**, **CMake**, **Clang** and **Rust**. Installation with Docker is easier for quick installation
and smaller development.

## Further steps - Installation
After installation part, you will be ready to query Memgraph and use **MAGE** modules. Make sure to have one of [the querying
platform](https://memgraph.com/docs/memgraph/connect-to-memgraph/).

### 1. Installing MAGE with Docker

#### a) Install MAGE from Docker Hub

>>>>>>> 646bdde8
> Note: Here you don't need to download Github Memgraph/MAGE repository.

**1.** This command downloads image from Docker Hub and runs Memgraph with **MAGE** algorithms:
```
docker run -p 7687:7687 memgraph/memgraph-mage
```


#### b) Local Build of MAGE image from Github repository

**0.** Make sure that you have cloned MAGE Github repository and positioned yourself inside repo in terminal.
To clone Github repository and position yourself inside `mage` folder, do the following in terminal:

```bash
git clone https://github.com/memgraph/mage.git && cd mage
<<<<<<< HEAD
```

**1.** To build **MAGE** image run the following command:
```
docker build  -t memgraph-mage . 
=======
```

**1.** To build **MAGE** image run the following command:
```
docker build  -t memgraph-mage .
>>>>>>> 646bdde8
```
This will build any new algorithm added to MAGE, and load it inside Memgraph.

**2.** Start image with the following command and enjoy your own **MAGE**:
```
<<<<<<< HEAD
docker run --rm -p 7687:7687 --name mage memgraph-mage 
=======
docker run --rm -p 7687:7687 --name mage memgraph-mage
>>>>>>> 646bdde8
```


**NOTE**: if you made any new changes while **MAGE** Docker container is running, you need to stop it and rebuild whole image,
<<<<<<< HEAD
or you can copy mage folder inside **MAGE** docker container and just do the rebuild. 
Jump to [build MAGE query modules with Docker](#loading-your-query-modules-inside-memgraph-with-docker)
=======
or you can copy mage folder inside **MAGE** docker container and just do the rebuild.
Jump to [build MAGE query modules with Docker](#building-and-loading-modules-inside-memgraph-with-docker)
>>>>>>> 646bdde8


### 2. Installing MAGE locally with Linux package of Memgraph
> Note: This step is more suitable for local development.

#### Prerequisites
* Linux based Memgraph package you can download [here](https://memgraph.com/download). We offer Ubuntu, Debian, Centos based Memgraph
packages. To install, proceed to the following [site](https://memgraph.com/docs/memgraph/installation).
* To build and install MAGE query modules you will need: **Python3**, **Make**, **CMake**, **Clang** and **Rust**.


Since Memgraph needs to load MAGE's modules, there is the `setup` script to help you.

<<<<<<< HEAD
**1.** Run the `build` command of the `setup` script. It will generate a `mage/dist` directory with all the `*.so` and `*.py` files.
Flag `-p (--path)`  represents where will contents of `mage/dist` directory be copied. You need to copy it to 
`/usr/lib/memgraph/query_modules` directory, because that's where Memgraph is looking for query modules by
[default](https://docs.memgraph.com/memgraph/reference-guide/configuration/).

```
python3 setup build -p /usr/lib/memgraph/query_modules
```
> Note that query modules are loaded into Memgraph on startup so if your instance was already running you will need to 
> execute the following query inside one of [querying platforms](https://docs.memgraph.com/memgraph/connect-to-memgraph) to load them:

```
CALL mg.load_all();
```

#### [Optional step] Set different query_modules directory
`setup` script offers you to set your local `mage/dist` folder as  default one for Memgraph configuration file
(flag `--query-modules-directory` defined in `/etc/memgraph/memgraph.conf` file with following step:

```
python3 setup modules_storage
=======
By running following command, this script will change default directory where Memgraph is looking for query modules to your
`mage/dist` directory, and run `build` command to prepare `*.so` and `*.py` files.

```
python3 setup all
>>>>>>> 646bdde8
```
> Note: If your changes are not loaded, make sure to restart the instance by restarting the instancy by running `systemctl stop memgraph` and `systemctl start memgraph`.

<<<<<<< HEAD
This way Memgraph will be looking for query modules inside `mage/dist` folder. Now you don't need to copy `mage/dist` folder to
`/usr/lib/memgraph/query_modules` every time when you do `build`.

Now you can run only following command to build MAGE modules:
```
python3 setup build 
```

> Again the note that query modules are loaded into Memgraph on startup so if your instance was already running you will need to 
> execute the following query inside one of [querying platforms](https://memgraph.com/docs/memgraph/connect-to-memgraph) to load them:
=======
Next time you change something, just run the following command, since it is we have already set up new directory for
query modules directory:

>>>>>>> 646bdde8
```
python3 setup build
```
<<<<<<< HEAD

If you want to find out more about loading query modules, visit [this guide](https://memgraph.com/docs/memgraph/reference-guide/query-modules/load-call-query-modules).

## Loading your query modules inside Memgraph with Docker

When you developed your own query module, you need to load it inside Memgraph running inside Docker container.

There are two options here.

### 1. Rebuild of MAGE image

This command will trigger rebuild of whole Docker image. Make sure that you have added Python requirements inside `python/requirements.txt`
file.

**1.** Firstly, do the build of **MAGE** image:

```
docker build -t memgraph-mage .
```

**2.** Now, start `memgraph-mage` image with the following command and enjoy **your** own **MAGE**:
```
docker run --rm -p 7687:7687 --name mage memgraph-mage 
```

### 2. Build inside Docker container 

You can build **MAGE** Docker image equipped for development. `Rust`, `Clang`, `Python3-pip`, and everything else necessary
for development will still be inside the running container. This means that you can copy **MAGE** repository inside the container
and do build inside `mage` container. And there is no need to do the whole Docker image build again. 

**1.** To create `dev` **MAGE** image, run the following command:

```
docker build --target dev -t memgraph-mage:dev .
```
**2.** Now run the image with following command:

```
docker run --rm -p 7687:7687 --name mage memgraph-mage:dev 
```

=======
> Note that query modules are loaded into Memgraph on startup so if your instance was already running you will need to
> execute the following query inside one of [querying platforms](https://docs.memgraph.com/memgraph/connect-to-memgraph) to load them:
>>>>>>> 646bdde8

## Running the MAGE
If we have a graph that is broken into multiple components (left image), simple call this MAGE spell to check out which node is in which components (right image) →

```
// Create graph as on image below

CALL weakly_connected_components.get() YIELD node, component
RETURN node, component;
```

|       Graph input        |        MAGE output        |
| :----------------------: | :-----------------------: |
| ![](img/graph_input.png) | ![](img/graph_output.png) |


## MAGE Spells

| Algorithms                                                                                    | Lang   | Description                                                                                                                                                                                                                       |
| --------------------------------------------------------------------------------------------- | ------ | --------------------------------------------------------------------------------------------------------------------------------------------------------------------------------------------------------------------------------- |
| [nxalg](python/nxalg.py)                                                                      | Python | A module that provides NetworkX integration with Memgraph and implements many NetworkX algorithms                                                                                                                                 |
| [graph_analyzer](python/graph_analyzer.py)                                                    | Python | This Graph Analyzer query module offers insights about the stored graph or a subgraph.                                                                                                                                            |
| [distance_calculator](python/distance_calculator.py)                                          | Python | Module for finding the geographical distance between two points defined with 'lng' and 'lat' coordinates.                                                                                                                         |
| [tsp](python/tsp.py)                                                                          | Python | An algorithm for finding the shortest possible route that visits each vertex exactly once.                                                                                                                                        |
| [set_cover](python/set_cover.py)                                                              | Python | The algorithm for finding minimum cost subcollection of sets that covers all elements of a universe.                                                                                                                              |
| [graph_coloring](python/graph_coloring.py)                                                    | Python | Algorithm for assigning labels to the graph elements subject to certain constraints. In this form, it is a way of coloring the graph vertices such that no two adjacent vertices are of the same color.                           |
| [vrp](python/vrp.py)                                                                          | Python | Algorithm for finding the shortest route possible between the central depot and places to be visited. The algorithm can be solved with multiple vehicles that represent a visiting fleet.                                         |
| [union_find](python/union_find.py)                                                            | Python | A module with an algorithm that enables the user to check whether the given nodes belong to the same connected component.                                                                                                         |
| [node_similartiy](python/node_similarity.py)                                                  | Python | A module that contains similarity measures for calculating the similarity between two nodes.                                                                                                                                      |
| [node2vec_online](python/node2vec_online.py)                                                  | Python | An algorithm for calculating node embeddings as new edges arrive                                                                                                                                                                  |
| [weakly_connected_components](cpp/connectivity_module/connectivity_module.cpp)                | C++    | A module that finds weakly connected components in a graph.                                                                                                                                                                       |
| [biconnected_components](cpp/biconnected_components_module/biconnected_components_module.cpp) | C++    | Algorithm for calculating maximal biconnected subgraph. A biconnected subgraph is a subgraph with a property that if any vertex were to be removed, the graph will remain connected.                                              |
| [bipartite_matching](cpp/bipartite_matching_module/bipartite_matching_module.cpp)             | C++    | Algorithm for calculating maximum bipartite matching, where matching is a set of nodes chosen in such a way that no two edges share an endpoint.                                                                                  |
| [cycles](cpp/cycles_module/cycles_module.cpp)                                                 | C++    | Algorithm for detecting cycles on graphs                                                                                                                                                                                          |
| [bridges](cpp/bridges_module/bridges_module.cpp)                                              | C++    | A bridge is an edge, which when deleted, increases the number of connected components. The goal of this algorithm is to detect edges that are bridges in a graph.                                                                 |
| [betweenness centrality](cpp/betweenness_centrality_module/betweenness_centrality_module.cpp) | C++    | The betweenness centrality of a node is defined as the sum of the of all-pairs shortest paths that pass through the node divided by the number of all-pairs shortest paths in the graph. The algorithm has O(nm) time complexity. |
| [uuid_generator](cpp/uuid_module/uuid_module.cpp)                                             | C++    | A module that generates a new universally unique identifier (UUID).                                                                                                                                                               |


## Advanced configuration

##### 1. Use default Memgraph query-modules-directory

Run the `build` command of the `setup` script. It will generate a `mage/dist` directory with all the `*.so` and `*.py` files.
Flag `-p (--path)`  represents where will contents of `mage/dist` directory be copied. You need to copy it to
`/usr/lib/memgraph/query_modules` directory, because that's where Memgraph is looking for query modules by
[default](https://docs.memgraph.com/memgraph/reference-guide/configuration/).

```
python3 setup build -p /usr/lib/memgraph/query_modules
```
> Note that query modules are loaded into Memgraph on startup so if your instance was already running you will need to
> execute the following query inside one of [querying platforms](https://docs.memgraph.com/memgraph/connect-to-memgraph) to load them:

```
CALL mg.load_all();
```

##### 2. Set different query_modules directory
`setup` script offers you to set your local `mage/dist` folder as  default one for Memgraph configuration file
(flag `--query-modules-directory` defined in `/etc/memgraph/memgraph.conf` file with following step:

```
python3 setup modules_storage
```

This way Memgraph will be looking for query modules inside `mage/dist` folder. Now you don't need to copy `mage/dist` folder to
`/usr/lib/memgraph/query_modules` every time when you do `build`.

Now you can run only following command to build MAGE modules:
```
python3 setup build
```

> Again the note that query modules are loaded into Memgraph on startup so if your instance was already running you will need to
> execute the following query inside one of [querying platforms](https://memgraph.com/docs/memgraph/connect-to-memgraph) to load them:
```
CALL mg.load_all();
```



If you want to find out more about loading query modules, visit [this guide](https://memgraph.com/docs/memgraph/reference-guide/query-modules/load-call-query-modules).

## Developing MAGE with Docker

When you developed your own query module, you need to load it inside Memgraph running inside Docker container.

There are two options here.

### 1. Rebuild whole MAGE image

This command will trigger rebuild of whole Docker image. Make sure that you have added Python requirements inside `python/requirements.txt`
file.

**1.** Firstly, do the build of **MAGE** image:

```
docker build -t memgraph-mage .
```

**2.** Now, start `memgraph-mage` image with the following command and enjoy **your** own **MAGE**:
```
docker run --rm -p 7687:7687 --name mage memgraph-mage
```

### 2. Build inside Docker container

You can build **MAGE** Docker image equipped for development. `Rust`, `Clang`, `Python3-pip`, and everything else necessary
for development will still be inside the running container. This means that you can copy **MAGE** repository inside the container
and do build inside `mage` container. And there is no need to do the whole Docker image build again.

**1.** To create `dev` **MAGE** image, run the following command:

```
docker build --target dev -t memgraph-mage:dev .
```
**2.** Now run the image with following command:

```
docker run --rm -p 7687:7687 --name mage memgraph-mage:dev
```

**3.** Now copying files inside  container and doing build.

**a)** First you need to copy files to container with name `mage`

```
docker cp . mage:/mage/
```

**b)** Then you need to position yourself inside container as root:

```
docker exec -u root -it mage /bin/bash
```

> Note: if you have done build locally, make sure to delete folder `cpp/build` because
> you might be dealing with different `architectures` or problems with `CMakeCache.txt`.
> To delete it, run:
>
> `rm -rf cpp/build`

**c)** After that, run build and copying `mage/dist` to `/usr/lib/memgraph/query_modules`:

```
python3 setup build -p /usr/lib/memgraph/query_modules/
```
**d)** Everything is done now. Just run following command:

```
exit
```

> Note that query modules are loaded into Memgraph on startup so if your instance was already running you will need to
> execute the following query inside one of [querying platforms](https://docs.memgraph.com/memgraph/connect-to-memgraph) to load them:
```
CALL mg.load_all();
```

## Testing the MAGE
To test that everything is built, loaded, and working correctly, a python script can be run. Make sure that the Memgraph instance with **MAGE** is up and running.
```
# Running unit tests for C++ and Python
python3 test_unit

# Running end-to-end tests
python3 test_e2e
```

Furthermore, to test only specific end-to-end tests, you can add argument `-k` with substring referring to the algorithm that needs to be tested. To test a module named `<query_module>`, you would have to run `python3 test_e2e -k <query_module>` where `<query_module>` is the name of the specific module you want to test.
```
# Running specific end-to-end tests
python3 test_e2e -k weakly_connected_components
```
## Contributing

We encourage everyone to contribute with their own algorithm implementations and ideas. If you want to contribute or report a bug, please take a look at the [contributions guide](CONTRIBUTING.md).

## Code of Conduct

Everyone participating in this project is governed by the [Code of Conduct](CODE_OF_CONDUCT.md). By participating, you are expected to uphold this code. Please report unacceptable behavior to <tech@memgraph.com>.

## Feedback
Your feedback is always welcome and valuable to us. Please don't hesitate to post on our [Community Forum](https://discourse.memgraph.com/).<|MERGE_RESOLUTION|>--- conflicted
+++ resolved
@@ -31,19 +31,11 @@
 
 This open-source repository contains all available user-defined graph analytics modules and procedures that extend the Cypher query language, written by the team behind Memgraph and its users. You can find and contribute implementations of various algorithms in multiple programming languages, all runnable inside Memgraph. This project aims to give everyone the tools they need to tackle the most challenging graph problems.
 
-<<<<<<< HEAD
-###Introduction to query modules with MAGE
-Memgraph introduces the concept of [query modules](https://docs.memgraph.com/memgraph/reference-guide/query-modules/),
-user-defined procedures that extend the Cypher query language. These procedures are grouped into modules that can be loaded into Memgraph. How to run them can be seen on their official 
-[documentation](https://docs.memgraph.com/mage/usage/loading-modules).
-When started, Memgraph will automatically attempt to load the query modules from all `*.so` and `*.py` files it finds in the default directory defined with flag 
-=======
 ### Introduction to query modules with MAGE
 Memgraph introduces the concept of [query modules](https://docs.memgraph.com/memgraph/reference-guide/query-modules/),
 user-defined procedures that extend the Cypher query language. These procedures are grouped into modules that can be loaded into Memgraph. How to run them can be seen on their official
 [documentation](https://docs.memgraph.com/mage/usage/loading-modules).
 When started, Memgraph will automatically attempt to load the query modules from all `*.so` and `*.py` files it finds in the default directory defined with flag
->>>>>>> 646bdde8
 [--query-modules-directory](https://docs.memgraph.com/memgraph/reference-guide/configuration/).
 
 ### Further reading
@@ -63,20 +55,6 @@
 - [Code of Conduct](#code-of-conduct)
 ## How to install?
 There are two options to install MAGE. With [Docker installation](#1-installing-mage-with-docker) you only need Docker.
-<<<<<<< HEAD
-[To build from source](#2-installing-mage-locally-with-linux-package-of-memgraph) 
-you will need **Python3**, **Make**, **CMake**, **Clang** and **Rust**. Installation with Docker is easier for quick installation
-and smaller development.
-
-## Further steps
-After installation part, you will be ready to query Memgraph and use **MAGE** modules. Make sure to have one of [the querying
-platform](https://memgraph.com/docs/memgraph/connect-to-memgraph/).
-
-### 1. Installing MAGE with Docker
-
-#### a) Install MAGE from Docker Hub
-
-=======
 [To build from source](#2-installing-mage-locally-with-linux-package-of-memgraph)
 you will need **Python3**, **Make**, **CMake**, **Clang** and **Rust**. Installation with Docker is easier for quick installation
 and smaller development.
@@ -89,7 +67,6 @@
 
 #### a) Install MAGE from Docker Hub
 
->>>>>>> 646bdde8
 > Note: Here you don't need to download Github Memgraph/MAGE repository.
 
 **1.** This command downloads image from Docker Hub and runs Memgraph with **MAGE** algorithms:
@@ -105,40 +82,23 @@
 
 ```bash
 git clone https://github.com/memgraph/mage.git && cd mage
-<<<<<<< HEAD
 ```
 
 **1.** To build **MAGE** image run the following command:
 ```
-docker build  -t memgraph-mage . 
-=======
-```
-
-**1.** To build **MAGE** image run the following command:
-```
 docker build  -t memgraph-mage .
->>>>>>> 646bdde8
 ```
 This will build any new algorithm added to MAGE, and load it inside Memgraph.
 
 **2.** Start image with the following command and enjoy your own **MAGE**:
 ```
-<<<<<<< HEAD
-docker run --rm -p 7687:7687 --name mage memgraph-mage 
-=======
 docker run --rm -p 7687:7687 --name mage memgraph-mage
->>>>>>> 646bdde8
 ```
 
 
 **NOTE**: if you made any new changes while **MAGE** Docker container is running, you need to stop it and rebuild whole image,
-<<<<<<< HEAD
-or you can copy mage folder inside **MAGE** docker container and just do the rebuild. 
-Jump to [build MAGE query modules with Docker](#loading-your-query-modules-inside-memgraph-with-docker)
-=======
 or you can copy mage folder inside **MAGE** docker container and just do the rebuild.
 Jump to [build MAGE query modules with Docker](#building-and-loading-modules-inside-memgraph-with-docker)
->>>>>>> 646bdde8
 
 
 ### 2. Installing MAGE locally with Linux package of Memgraph
@@ -152,104 +112,22 @@
 
 Since Memgraph needs to load MAGE's modules, there is the `setup` script to help you.
 
-<<<<<<< HEAD
-**1.** Run the `build` command of the `setup` script. It will generate a `mage/dist` directory with all the `*.so` and `*.py` files.
-Flag `-p (--path)`  represents where will contents of `mage/dist` directory be copied. You need to copy it to 
-`/usr/lib/memgraph/query_modules` directory, because that's where Memgraph is looking for query modules by
-[default](https://docs.memgraph.com/memgraph/reference-guide/configuration/).
-
-```
-python3 setup build -p /usr/lib/memgraph/query_modules
-```
-> Note that query modules are loaded into Memgraph on startup so if your instance was already running you will need to 
-> execute the following query inside one of [querying platforms](https://docs.memgraph.com/memgraph/connect-to-memgraph) to load them:
-
-```
-CALL mg.load_all();
-```
-
-#### [Optional step] Set different query_modules directory
-`setup` script offers you to set your local `mage/dist` folder as  default one for Memgraph configuration file
-(flag `--query-modules-directory` defined in `/etc/memgraph/memgraph.conf` file with following step:
-
-```
-python3 setup modules_storage
-=======
 By running following command, this script will change default directory where Memgraph is looking for query modules to your
 `mage/dist` directory, and run `build` command to prepare `*.so` and `*.py` files.
 
 ```
 python3 setup all
->>>>>>> 646bdde8
 ```
 > Note: If your changes are not loaded, make sure to restart the instance by restarting the instancy by running `systemctl stop memgraph` and `systemctl start memgraph`.
 
-<<<<<<< HEAD
-This way Memgraph will be looking for query modules inside `mage/dist` folder. Now you don't need to copy `mage/dist` folder to
-`/usr/lib/memgraph/query_modules` every time when you do `build`.
-
-Now you can run only following command to build MAGE modules:
-```
-python3 setup build 
-```
-
-> Again the note that query modules are loaded into Memgraph on startup so if your instance was already running you will need to 
-> execute the following query inside one of [querying platforms](https://memgraph.com/docs/memgraph/connect-to-memgraph) to load them:
-=======
 Next time you change something, just run the following command, since it is we have already set up new directory for
 query modules directory:
 
->>>>>>> 646bdde8
 ```
 python3 setup build
 ```
-<<<<<<< HEAD
-
-If you want to find out more about loading query modules, visit [this guide](https://memgraph.com/docs/memgraph/reference-guide/query-modules/load-call-query-modules).
-
-## Loading your query modules inside Memgraph with Docker
-
-When you developed your own query module, you need to load it inside Memgraph running inside Docker container.
-
-There are two options here.
-
-### 1. Rebuild of MAGE image
-
-This command will trigger rebuild of whole Docker image. Make sure that you have added Python requirements inside `python/requirements.txt`
-file.
-
-**1.** Firstly, do the build of **MAGE** image:
-
-```
-docker build -t memgraph-mage .
-```
-
-**2.** Now, start `memgraph-mage` image with the following command and enjoy **your** own **MAGE**:
-```
-docker run --rm -p 7687:7687 --name mage memgraph-mage 
-```
-
-### 2. Build inside Docker container 
-
-You can build **MAGE** Docker image equipped for development. `Rust`, `Clang`, `Python3-pip`, and everything else necessary
-for development will still be inside the running container. This means that you can copy **MAGE** repository inside the container
-and do build inside `mage` container. And there is no need to do the whole Docker image build again. 
-
-**1.** To create `dev` **MAGE** image, run the following command:
-
-```
-docker build --target dev -t memgraph-mage:dev .
-```
-**2.** Now run the image with following command:
-
-```
-docker run --rm -p 7687:7687 --name mage memgraph-mage:dev 
-```
-
-=======
 > Note that query modules are loaded into Memgraph on startup so if your instance was already running you will need to
 > execute the following query inside one of [querying platforms](https://docs.memgraph.com/memgraph/connect-to-memgraph) to load them:
->>>>>>> 646bdde8
 
 ## Running the MAGE
 If we have a graph that is broken into multiple components (left image), simple call this MAGE spell to check out which node is in which components (right image) →
