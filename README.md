<h1 align="center">
  <br>
  <a href="https://github.com/memgraph/mage"> <img src="https://github.com/memgraph/mage/blob/main/img/wizard.png?raw=true" alt="MAGE" width=20%></a>
  <br>
  MAGE
  <br>
</h1>

<p align="center">
    <a href="https://github.com/memgraph/mage/actions" alt="Actions">
        <img src="https://img.shields.io/github/workflow/status/memgraph/mage/Build%20and%20Test?label=build%20and%20test&logo=github"/>
    </a>
    <a href="https://github.com/memgraph/mage/blob/main/LICENSE" alt="Licence">
        <img src="https://img.shields.io/github/license/memgraph/mage" />
    </a>
    <a href="https://docs.memgraph.com/mage/" alt="Documentation">
        <img src="https://img.shields.io/badge/documentation-MAGE-orange" />
    </a>
    <a href="https://hub.docker.com/r/memgraph/memgraph-mage" alt="Documentation">
        <img src="https://img.shields.io/badge/image-Docker-2496ED?logo=docker" />
    </a>
    <a href="https://github.com/memgraph/mage" alt="Languages">
        <img src="https://img.shields.io/github/languages/count/memgraph/mage" />
    </a>
    <a href="https://github.com/memgraph/mage/stargazers" alt="Stargazers">
        <img src="https://img.shields.io/github/stars/memgraph/mage?style=social" />
    </a>
</p>

## Memgraph Advanced Graph Extensions :crystal_ball:

This open-source repository contains all available user-defined graph analytics modules and procedures that extend the Cypher query language, written by the team behind Memgraph and its users. You can find and contribute implementations of various algorithms in multiple programming languages, all runnable inside Memgraph. This project aims to give everyone the tools they need to tackle the most challenging graph problems.

### Introduction to query modules with MAGE
Memgraph introduces the concept of [query modules](https://docs.memgraph.com/memgraph/reference-guide/query-modules/),
user-defined procedures that extend the Cypher query language. These procedures are grouped into modules that can be loaded into Memgraph. How to run them can be seen on their official
[documentation](https://docs.memgraph.com/mage/usage/loading-modules).
When started, Memgraph will automatically attempt to load the query modules from all `*.so` and `*.py` files it finds in the default directory defined with flag
[--query-modules-directory](https://docs.memgraph.com/memgraph/reference-guide/configuration/).

### Further reading
If you want more info about MAGE, check out the official [MAGE Documentation](https://docs.memgraph.com/mage/).

### Algorithm proposition
Furthermore, if you have an **algorithm proposition**, please fill in the survey on [**mage.memgraph.com**](https://mage.memgraph.com/).

### Community
Make sure to check out Memgraph community, and join us on a survey of streaming a graph algorithms! Drop us a message on the channels below:

- :robot: [**Discord**](https://discord.gg/memgraph)
- :busts_in_silhouette: [**Discourse forum**](https://discourse.memgraph.com/)
- :octocat: [**Memgraph GitHub**](https://github.com/memgraph)
- :bird: [**Twitter**](https://twitter.com/memgraphdb)
- :movie_camera: [**YouTube**](https://www.youtube.com/channel/UCZ3HOJvHGxtQ_JHxOselBYg)

## Overview
- [Compatibility](#memgraph-compatibility)
- [Installation](#how-to-install)
- [Example](#running-the-mage)
- [MAGE Spells](#mage-spells)
- [Advanced configuration](#advanced-configuration)
- [Developing](#developing-mage-with-docker)
- [Testing](#testing-the-mage)
- [Contributing](#contributing)
- [Code of Conduct](#code-of-conduct)

# Memgraph compatibility
With changes in Memgraph API, MAGE started to track version numbers. Check out the table below which will tell you compatibility of MAGE with Memgraph versions.
| MAGE version | Memgraph version  |
| ------------ | ----------------- |
| >= 1.0       | >= 2.0.0          |
| ^0           | >= 1.4.0 <= 1.6.1 |
## How to install?
There are two options to install MAGE. With [Docker installation](#1-installing-mage-with-docker) you only need Docker.
[To build from source](#2-installing-mage-locally-with-linux-package-of-memgraph)
you will need **Python3**, **Make**, **CMake**, **Clang**, **UUID** and **Rust**. Installation with Docker is easier for quick installation
and smaller development.

## Further steps - Installation
After installation part, you will be ready to query Memgraph and use **MAGE** modules. Make sure to have one of [the querying
platform](https://memgraph.com/docs/memgraph/connect-to-memgraph/).

### 1. Installing MAGE with Docker

#### a) Install MAGE from Docker Hub

> Note: Here you don't need to download Github Memgraph/MAGE repository.

**1.** This command downloads image from Docker Hub and runs Memgraph with **MAGE** algorithms:
```
docker run -p 7687:7687 memgraph/memgraph-mage
```


#### b) Local Build of MAGE image from Github repository

**0.** Make sure that you have cloned MAGE Github repository and positioned yourself inside repo in terminal.
To clone Github repository and position yourself inside `mage` folder, do the following in terminal:

```bash
git clone https://github.com/memgraph/mage.git && cd mage
```

**1.** To build **MAGE** image run the following command:
```
docker build  -t memgraph-mage .
```
This will build any new algorithm added to MAGE, and load it inside Memgraph.

**2.** Start image with the following command and enjoy your own **MAGE**:
```
docker run --rm -p 7687:7687 --name mage memgraph-mage
```


**NOTE**: if you made any new changes while **MAGE** Docker container is running, you need to stop it and rebuild whole image,
or you can copy mage folder inside **MAGE** docker container and just do the rebuild.
Jump to [build MAGE query modules with Docker](#building-and-loading-modules-inside-memgraph-with-docker)


### 2. Installing MAGE locally with Linux package of Memgraph
> Note: This step is more suitable for local development.

#### Prerequisites
* Linux based Memgraph package you can download [here](https://memgraph.com/download). We offer Ubuntu, Debian, Centos based Memgraph
packages. To install, proceed to the following [site](https://memgraph.com/docs/memgraph/installation).
* To build and install MAGE query modules you will need: **Python3**, **Make**, **CMake**, **Clang** and **Rust**.


Since Memgraph needs to load MAGE's modules, there is the `setup` script to help you.

By running following command, this script will change default directory where Memgraph is looking for query modules to your
`mage/dist` directory, and run `build` command to prepare `*.so` and `*.py` files.

```
python3 setup all
```
> Note: If your changes are not loaded, make sure to restart the instance by running `systemctl stop memgraph` and `systemctl start memgraph`.

Next time you change something, just run the following command, since it is we have already set up new directory for
query modules directory:

```
python3 setup build
```
> Note that query modules are loaded into Memgraph on startup so if your instance was already running you will need to
> execute the following query inside one of [querying platforms](https://docs.memgraph.com/memgraph/connect-to-memgraph) to load them:

## Running the MAGE
If we have a graph that is broken into multiple components (left image), simple call this MAGE spell to check out which node is in which components (right image) →

```
// Create graph as on image below

CALL weakly_connected_components.get() YIELD node, component
RETURN node, component;
```

|       Graph input        |        MAGE output        |
| :----------------------: | :-----------------------: |
| ![](img/graph_input.png) | ![](img/graph_output.png) |


## MAGE Spells

| Algorithms                                                                                    | Lang   | Description                                                                                                                                                                                                                       |
| --------------------------------------------------------------------------------------------- | ------ | --------------------------------------------------------------------------------------------------------------------------------------------------------------------------------------------------------------------------------- |
| [nxalg](python/nxalg.py)                                                                      | Python | A module that provides NetworkX integration with Memgraph and implements many NetworkX algorithms                                                                                                                                 |
| [graph_analyzer](python/graph_analyzer.py)                                                    | Python | This Graph Analyzer query module offers insights about the stored graph or a subgraph.                                                                                                                                            |
| [distance_calculator](python/distance_calculator.py)                                          | Python | Module for finding the geographical distance between two points defined with 'lng' and 'lat' coordinates.                                                                                                                         |
| [tsp](python/tsp.py)                                                                          | Python | An algorithm for finding the shortest possible route that visits each vertex exactly once.                                                                                                                                        |
| [set_cover](python/set_cover.py)                                                              | Python | The algorithm for finding minimum cost subcollection of sets that covers all elements of a universe.                                                                                                                              |
| [graph_coloring](python/graph_coloring.py)                                                    | Python | Algorithm for assigning labels to the graph elements subject to certain constraints. In this form, it is a way of coloring the graph vertices such that no two adjacent vertices are of the same color.                           |
| [vrp](python/vrp.py)                                                                          | Python | Algorithm for finding the shortest route possible between the central depot and places to be visited. The algorithm can be solved with multiple vehicles that represent a visiting fleet.                                         |
| [union_find](python/union_find.py)                                                            | Python | A module with an algorithm that enables the user to check whether the given nodes belong to the same connected component.                                                                                                         |
| [node_similartiy](python/node_similarity.py)                                                  | Python | A module that contains similarity measures for calculating the similarity between two nodes.                                                                                                                                      |
| [node2vec_online](python/node2vec_online.py)                                                  | Python | An algorithm for calculating node embeddings as new edges arrive                                                                                                                                                                  |
| [weakly_connected_components](cpp/connectivity_module/connectivity_module.cpp)                | C++    | A module that finds weakly connected components in a graph.                                                                                                                                                                       |
| [biconnected_components](cpp/biconnected_components_module/biconnected_components_module.cpp) | C++    | Algorithm for calculating maximal biconnected subgraph. A biconnected subgraph is a subgraph with a property that if any vertex were to be removed, the graph will remain connected.                                              |
| [bipartite_matching](cpp/bipartite_matching_module/bipartite_matching_module.cpp)             | C++    | Algorithm for calculating maximum bipartite matching, where matching is a set of nodes chosen in such a way that no two edges share an endpoint.                                                                                  |
| [cycles](cpp/cycles_module/cycles_module.cpp)                                                 | C++    | Algorithm for detecting cycles on graphs                                                                                                                                                                                          |
| [bridges](cpp/bridges_module/bridges_module.cpp)                                              | C++    | A bridge is an edge, which when deleted, increases the number of connected components. The goal of this algorithm is to detect edges that are bridges in a graph.                                                                 |
| [betweenness centrality](cpp/betweenness_centrality_module/betweenness_centrality_module.cpp) | C++    | The betweenness centrality of a node is defined as the sum of the of all-pairs shortest paths that pass through the node divided by the number of all-pairs shortest paths in the graph. The algorithm has O(nm) time complexity. |
| [uuid_generator](cpp/uuid_module/uuid_module.cpp)                                             | C++    | A module that generates a new universally unique identifier (UUID).                                                                                                                                                               |


## Advanced configuration

##### 1. Use default Memgraph query-modules-directory

Run the `build` command of the `setup` script. It will generate a `mage/dist` directory with all the `*.so` and `*.py` files.
Flag `-p (--path)`  represents where will contents of `mage/dist` directory be copied. You need to copy it to
`/usr/lib/memgraph/query_modules` directory, because that's where Memgraph is looking for query modules by
[default](https://docs.memgraph.com/memgraph/reference-guide/configuration/).

```
python3 setup build -p /usr/lib/memgraph/query_modules
```
> Note that query modules are loaded into Memgraph on startup so if your instance was already running you will need to
> execute the following query inside one of [querying platforms](https://docs.memgraph.com/memgraph/connect-to-memgraph) to load them:

```
CALL mg.load_all();
```

##### 2. Set different query_modules directory
`setup` script offers you to set your local `mage/dist` folder as  default one for Memgraph configuration file
(flag `--query-modules-directory` defined in `/etc/memgraph/memgraph.conf` file with following step:

```
python3 setup modules_storage
```

This way Memgraph will be looking for query modules inside `mage/dist` folder. Now you don't need to copy `mage/dist` folder to
`/usr/lib/memgraph/query_modules` every time when you do `build`.

Now you can run only following command to build MAGE modules:
```
python3 setup build
```

> Again the note that query modules are loaded into Memgraph on startup so if your instance was already running you will need to
> execute the following query inside one of [querying platforms](https://memgraph.com/docs/memgraph/connect-to-memgraph) to load them:
```
CALL mg.load_all();
```



If you want to find out more about loading query modules, visit [this guide](https://memgraph.com/docs/memgraph/reference-guide/query-modules/load-call-query-modules).

## Developing MAGE with Docker

When you developed your own query module, you need to load it inside Memgraph running inside Docker container.

There are two options here.

### 1. Rebuild whole MAGE image

This command will trigger rebuild of whole Docker image. Make sure that you have added Python requirements inside `python/requirements.txt`
file.

**1.** Firstly, do the build of **MAGE** image:

```
docker build -t memgraph-mage .
```

**2.** Now, start `memgraph-mage` image with the following command and enjoy **your** own **MAGE**:
```
docker run --rm -p 7687:7687 --name mage memgraph-mage
```

### 2. Build inside Docker container

You can build **MAGE** Docker image equipped for development. `Rust`, `Clang`, `Python3-pip`, and everything else necessary
for development will still be inside the running container. This means that you can copy **MAGE** repository inside the container
and do build inside `mage` container. And there is no need to do the whole Docker image build again.

**1.** To create `dev` **MAGE** image, run the following command:

```
docker build --target dev -t memgraph-mage:dev .
```
**2.** Now run the image with following command:

```
docker run --rm -p 7687:7687 --name mage memgraph-mage:dev
```

**3.** Now copying files inside  container and doing build.

**a)** First you need to copy files to container with name `mage`

```
docker cp . mage:/mage/
```

**b)** Then you need to position yourself inside container as root:

```
docker exec -u root -it mage /bin/bash
```

> Note: if you have done build locally, make sure to delete folder `cpp/build` because
> you might be dealing with different `architectures` or problems with `CMakeCache.txt`.
> To delete it, run:
>
> `rm -rf cpp/build`

**c)** After that, run build and copying `mage/dist` to `/usr/lib/memgraph/query_modules`:

```
python3 setup build -p /usr/lib/memgraph/query_modules/
```
**d)** Everything is done now. Just run following command:

```
exit
```

> Note that query modules are loaded into Memgraph on startup so if your instance was already running you will need to
> execute the following query inside one of [querying platforms](https://docs.memgraph.com/memgraph/connect-to-memgraph) to load them:
```
CALL mg.load_all();
```

## Testing the MAGE
To test that everything is built, loaded, and working correctly, a python script can be run. Make sure that the Memgraph instance with **MAGE** is up and running.
```
# Running unit tests for C++ and Python
python3 test_unit

# Running end-to-end tests
python3 test_e2e
```
<<<<<<< HEAD
## MAGE Spells

| Algorithms | Lang | Description |
| --- | --- | --- |
| [nxalg](python/nxalg.py) | Python| A module that provides NetworkX integration with Memgraph and implements many NetworkX algorithms |
| [graph_analyzer](python/graph_analyzer.py) | Python | This Graph Analyzer query module offers insights about the stored graph or a subgraph. |
| [distance_calculator](python/distance_calculator.py) | Python | Module for finding the geographical distance between two points defined with 'lng' and 'lat' coordinates. |
| [tsp](python/tsp.py) | Python | An algorithm for finding the shortest possible route that visits each vertex exactly once. |
| [set_cover](python/set_cover.py) | Python | The algorithm for finding minimum cost subcollection of sets that covers all elements of a universe. |
| [graph_coloring](python/graph_coloring.py) | Python | Algorithm for assigning labels to the graph elements subject to certain constraints. In this form, it is a way of coloring the graph vertices such that no two adjacent vertices are of the same color. |
| [vrp](python/vrp.py) | Python | Algorithm for finding the shortest route possible between the central depot and places to be visited. The algorithm can be solved with multiple vehicles that represent a visiting fleet.
| [node_similartiy](python/node_similarity.py) | Python | A module that contains similarity measures for calculating the similarity between two nodes. |
| [weakly_connected_components](cpp/connectivity_module/connectivity_module.cpp) | C++ | A module that finds weakly connected components in a graph. |
| [biconnected_components](cpp/biconnected_components_module/biconnected_components_module.cpp) | C++ | Algorithm for calculating maximal biconnected subgraph. A biconnected subgraph is a subgraph with a property that if any vertex were to be removed, the graph will remain connected. |
| [bipartite_matching](cpp/bipartite_matching_module/bipartite_matching_module.cpp) | C++ | Algorithm for calculating maximum bipartite matching, where matching is a set of nodes chosen in such a way that no two edges share an endpoint. |
| [cycles](cpp/cycles_module/cycles_module.cpp) | C++ | Algorithm for detecting cycles on graphs |
| [bridges](cpp/bridges_module/bridges_module.cpp) | C++ | A bridge is an edge, which when deleted, increases the number of connected components. The goal of this algorithm is to detect edges that are bridges in a graph. |
| [betweenness centrality](cpp/betweenness_centrality_module/betweenness_centrality_module.cpp) | C++ | The betweenness centrality of a node is defined as the sum of the of all-pairs shortest paths that pass through the node divided by the number of all-pairs shortest paths in the graph. The algorithm has O(nm) time complexity. |
=======
>>>>>>> 260dee92

Furthermore, to test only specific end-to-end tests, you can add argument `-k` with substring referring to the algorithm that needs to be tested. To test a module named `<query_module>`, you would have to run `python3 test_e2e -k <query_module>` where `<query_module>` is the name of the specific module you want to test.
```
# Running specific end-to-end tests
python3 test_e2e -k weakly_connected_components
```
## Contributing

We encourage everyone to contribute with their own algorithm implementations and ideas. If you want to contribute or report a bug, please take a look at the [contributions guide](CONTRIBUTING.md).

## Code of Conduct

Everyone participating in this project is governed by the [Code of Conduct](CODE_OF_CONDUCT.md). By participating, you are expected to uphold this code. Please report unacceptable behavior to <tech@memgraph.com>.

## Feedback
Your feedback is always welcome and valuable to us. Please don't hesitate to post on our [Community Forum](https://discourse.memgraph.com/).<|MERGE_RESOLUTION|>--- conflicted
+++ resolved
@@ -173,7 +173,7 @@
 | [graph_coloring](python/graph_coloring.py)                                                    | Python | Algorithm for assigning labels to the graph elements subject to certain constraints. In this form, it is a way of coloring the graph vertices such that no two adjacent vertices are of the same color.                           |
 | [vrp](python/vrp.py)                                                                          | Python | Algorithm for finding the shortest route possible between the central depot and places to be visited. The algorithm can be solved with multiple vehicles that represent a visiting fleet.                                         |
 | [union_find](python/union_find.py)                                                            | Python | A module with an algorithm that enables the user to check whether the given nodes belong to the same connected component.                                                                                                         |
-| [node_similartiy](python/node_similarity.py)                                                  | Python | A module that contains similarity measures for calculating the similarity between two nodes.                                                                                                                                      |
+| [node_similarity](python/node_similarity.py)                                                  | Python | A module that contains similarity measures for calculating the similarity between two nodes.                                                                                                                                      |
 | [node2vec_online](python/node2vec_online.py)                                                  | Python | An algorithm for calculating node embeddings as new edges arrive                                                                                                                                                                  |
 | [weakly_connected_components](cpp/connectivity_module/connectivity_module.cpp)                | C++    | A module that finds weakly connected components in a graph.                                                                                                                                                                       |
 | [biconnected_components](cpp/biconnected_components_module/biconnected_components_module.cpp) | C++    | Algorithm for calculating maximal biconnected subgraph. A biconnected subgraph is a subgraph with a property that if any vertex were to be removed, the graph will remain connected.                                              |
@@ -314,27 +314,6 @@
 # Running end-to-end tests
 python3 test_e2e
 ```
-<<<<<<< HEAD
-## MAGE Spells
-
-| Algorithms | Lang | Description |
-| --- | --- | --- |
-| [nxalg](python/nxalg.py) | Python| A module that provides NetworkX integration with Memgraph and implements many NetworkX algorithms |
-| [graph_analyzer](python/graph_analyzer.py) | Python | This Graph Analyzer query module offers insights about the stored graph or a subgraph. |
-| [distance_calculator](python/distance_calculator.py) | Python | Module for finding the geographical distance between two points defined with 'lng' and 'lat' coordinates. |
-| [tsp](python/tsp.py) | Python | An algorithm for finding the shortest possible route that visits each vertex exactly once. |
-| [set_cover](python/set_cover.py) | Python | The algorithm for finding minimum cost subcollection of sets that covers all elements of a universe. |
-| [graph_coloring](python/graph_coloring.py) | Python | Algorithm for assigning labels to the graph elements subject to certain constraints. In this form, it is a way of coloring the graph vertices such that no two adjacent vertices are of the same color. |
-| [vrp](python/vrp.py) | Python | Algorithm for finding the shortest route possible between the central depot and places to be visited. The algorithm can be solved with multiple vehicles that represent a visiting fleet.
-| [node_similartiy](python/node_similarity.py) | Python | A module that contains similarity measures for calculating the similarity between two nodes. |
-| [weakly_connected_components](cpp/connectivity_module/connectivity_module.cpp) | C++ | A module that finds weakly connected components in a graph. |
-| [biconnected_components](cpp/biconnected_components_module/biconnected_components_module.cpp) | C++ | Algorithm for calculating maximal biconnected subgraph. A biconnected subgraph is a subgraph with a property that if any vertex were to be removed, the graph will remain connected. |
-| [bipartite_matching](cpp/bipartite_matching_module/bipartite_matching_module.cpp) | C++ | Algorithm for calculating maximum bipartite matching, where matching is a set of nodes chosen in such a way that no two edges share an endpoint. |
-| [cycles](cpp/cycles_module/cycles_module.cpp) | C++ | Algorithm for detecting cycles on graphs |
-| [bridges](cpp/bridges_module/bridges_module.cpp) | C++ | A bridge is an edge, which when deleted, increases the number of connected components. The goal of this algorithm is to detect edges that are bridges in a graph. |
-| [betweenness centrality](cpp/betweenness_centrality_module/betweenness_centrality_module.cpp) | C++ | The betweenness centrality of a node is defined as the sum of the of all-pairs shortest paths that pass through the node divided by the number of all-pairs shortest paths in the graph. The algorithm has O(nm) time complexity. |
-=======
->>>>>>> 260dee92
 
 Furthermore, to test only specific end-to-end tests, you can add argument `-k` with substring referring to the algorithm that needs to be tested. To test a module named `<query_module>`, you would have to run `python3 test_e2e -k <query_module>` where `<query_module>` is the name of the specific module you want to test.
 ```
