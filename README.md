<h1 align="center">
  <br>
  <a href="https://github.com/memgraph/mage"> <img src="https://github.com/memgraph/mage/blob/main/img/wizard.png?raw=true" alt="MAGE" width=20%></a>
  <br>
  MAGE
  <br>
</h1>

<p align="center">
    <a href="https://github.com/memgraph/mage/actions" alt="Actions">
        <img src="https://img.shields.io/github/workflow/status/memgraph/mage/Build%20and%20Test?label=build%20and%20test&logo=github"/>
    </a>
    <a href="https://github.com/memgraph/mage/blob/main/LICENSE" alt="Licence">
        <img src="https://img.shields.io/github/license/memgraph/mage" />
    </a>
    <a href="https://docs.memgraph.com/mage/" alt="Documentation">
        <img src="https://img.shields.io/badge/documentation-MAGE-orange" />
    </a>
    <a href="https://hub.docker.com/r/memgraph/memgraph-mage" alt="Documentation">
        <img src="https://img.shields.io/badge/image-Docker-2496ED?logo=docker" />
    </a>
    <a href="https://github.com/memgraph/mage" alt="Languages">
        <img src="https://img.shields.io/github/languages/count/memgraph/mage" />
    </a>
    <a href="https://github.com/memgraph/mage/stargazers" alt="Stargazers">
        <img src="https://img.shields.io/github/stars/memgraph/mage?style=social" />
    </a>
</p>

## Memgraph Advanced Graph Extensions :crystal_ball:

This open-source repository contains all available user-defined graph analytics modules and procedures that extend the Cypher query language, written by the team behind Memgraph and its users. You can find and contribute implementations of various algorithms in multiple programming languages, all runnable inside Memgraph. This project aims to give everyone the tools they need to tackle the most challenging graph problems.

Memgraph introduces the concept of **query modules**, user-defined procedures that extend the Cypher query language. These procedures are grouped into modules that can be loaded into Memgraph. How to run them can be seen on their official [documentation](https://docs.memgraph.com/memgraph/database-functionalities/query-modules/built-in-query-modules).

If you want more info about MAGE, check out the official [MAGE Documentation](https://docs.memgraph.com/mage/).

Furthermore, if you have an **algorithm proposition**, please fill in the survey on [**mage.memgraph.com**](https://mage.memgraph.com/).

## How to install?

To build and install MAGE query modules you will need: **Python3**, **Make**, **CMake**, **Clang** and **Rust**. Also, you will need a runnable Memgraph instance, whether locally or via Docker image. [Download](https://memgraph.com/download), and [install](https://docs.memgraph.com/memgraph/getting-started/installation/) **Memgraph**.

### Installing MAGE with Docker
#### Docker Hub

**1.** This command downloads and runs Memgraph image with **MAGE** algorithms:
```
docker run -p 7687:7687 memgraph/memgraph-mage
```

#### Local Build

**1.** Make sure to have `memgraph:latest` Docker image.  
**2.** Build **MAGE** tagged Docker image.  
```
docker build . -t memgraph-mage
```

**3.** Start Memgraph with the following command and enjoy **MAGE**:
```
docker run -p 7687:7687 memgraph-mage
```

### Installing MAGE locally
**1.** Run the `build` script. It will generate a `dist` directory with all the needed files.  
```
python3 build
```

**2.** Copy the contents of the newly created `dist` directory to `/usr/lib/memgraph/query_modules`.  
**3.** Start Memgraph and enjoy **MAGE**!  

> Note that query modules are loaded into Memgraph on startup so if your instance was already running you will need to execute the following query to load them:
```
CALL mg.load_all();
```
If you want to find out more about loading query modules, visit [this guide](https://docs.memgraph.com/memgraph/database-functionalities/query-modules/load-call-query-modules).

## Example
If we have a graph that is broken into multiple components (left image), simple call this MAGE spell to check out which node is in which components (right image) →

```
// Create graph as on image below

CALL weakly_connected_components.get() YIELD node, component
RETURN node, component;
```

Graph input           |  MAGE output
:-------------------------:|:-------------------------:
![](img/graph_input.png)  |  ![](img/graph_output.png)


## Testing the MAGE
To test that everything is built, loaded, and working correctly, a python script can be run. Make sure that the Memgraph instance with **MAGE** is up and running. 
```
# Running unit tests for C++ and Python
python3 test_unit

# Running end-to-end tests
python3 test_e2e
```
## MAGE Spells

| Algorithms | Lang | Description |
| --- | --- | --- |
| [nxalg](python/nxalg.py) | Python| A module that provides NetworkX integration with Memgraph and implements many NetworkX algorithms |
| [graph_analyzer](python/graph_analyzer.py) | Python | This Graph Analyzer query module offers insights about the stored graph or a subgraph. |
| [distance_calculator](python/distance_calculator.py) | Python | Module for finding the geographical distance between two points defined with 'lng' and 'lat' coordinates. |
| [tsp](python/tsp.py) | Python | An algorithm for finding the shortest possible route that visits each vertex exactly once. |
| [set_cover](python/set_cover.py) | Python | The algorithm for finding minimum cost subcollection of sets that covers all elements of a universe. |
| [graph_coloring](python/graph_coloring.py) | Python | Algorithm for assigning labels to the graph elements subject to certain constraints. In this form, it is a way of coloring the graph vertices such that no two adjacent vertices are of the same color. |
| [vrp](python/vrp.py) | Python | Algorithm for finding the shortest route possible between the central depot and places to be visited. The algorithm can be solved with multiple vehicles that represent a visiting fleet.
<<<<<<< HEAD
| [union_find](python/union_find.py) | Python | A module with an algorithm that enables the user to check whether the given nodes belong to the same connected component. |
=======
| [node_similartiy](python/node_similarity.py) | Python | A module that contains similarity measures for calculating the similarity between two nodes. |
>>>>>>> 70d78bbe
| [weakly_connected_components](cpp/connectivity_module/connectivity_module.cpp) | C++ | A module that finds weakly connected components in a graph. |
| [biconnected_components](cpp/biconnected_components_module/biconnected_components_module.cpp) | C++ | Algorithm for calculating maximal biconnected subgraph. A biconnected subgraph is a subgraph with a property that if any vertex were to be removed, the graph will remain connected. |
| [bipartite_matching](cpp/bipartite_matching_module/bipartite_matching_module.cpp) | C++ | Algorithm for calculating maximum bipartite matching, where matching is a set of nodes chosen in such a way that no two edges share an endpoint. |
| [cycles](cpp/cycles_module/cycles_module.cpp) | C++ | Algorithm for detecting cycles on graphs |
| [bridges](cpp/bridges_module/bridges_module.cpp) | C++ | A bridge is an edge, which when deleted, increases the number of connected components. The goal of this algorithm is to detect edges that are bridges in a graph. |
| [betweenness centrality](cpp/betweenness_centrality_module/betweenness_centrality_module.cpp) | C++ | The betweenness centrality of a node is defined as the sum of the of all-pairs shortest paths that pass through the node divided by the number of all-pairs shortest paths in the graph. The algorithm has O(nm) time complexity. |

## Contributing

We encourage everyone to contribute with their own algorithm implementations and ideas. If you want to contribute or report a bug, please take a look at the [contributions guide](CONTRIBUTING.md).

## Code of Conduct

Everyone participating in this project is governed by the [Code of Conduct](CODE_OF_CONDUCT.md). By participating, you are expected to uphold this code. Please report unacceptable behavior to <tech@memgraph.com>.

## Feedback
Your feedback is always welcome and valuable to us. Please don't hesitate to post on our [Community Forum](https://discourse.memgraph.com/).<|MERGE_RESOLUTION|>--- conflicted
+++ resolved
@@ -112,11 +112,8 @@
 | [set_cover](python/set_cover.py) | Python | The algorithm for finding minimum cost subcollection of sets that covers all elements of a universe. |
 | [graph_coloring](python/graph_coloring.py) | Python | Algorithm for assigning labels to the graph elements subject to certain constraints. In this form, it is a way of coloring the graph vertices such that no two adjacent vertices are of the same color. |
 | [vrp](python/vrp.py) | Python | Algorithm for finding the shortest route possible between the central depot and places to be visited. The algorithm can be solved with multiple vehicles that represent a visiting fleet.
-<<<<<<< HEAD
 | [union_find](python/union_find.py) | Python | A module with an algorithm that enables the user to check whether the given nodes belong to the same connected component. |
-=======
 | [node_similartiy](python/node_similarity.py) | Python | A module that contains similarity measures for calculating the similarity between two nodes. |
->>>>>>> 70d78bbe
 | [weakly_connected_components](cpp/connectivity_module/connectivity_module.cpp) | C++ | A module that finds weakly connected components in a graph. |
 | [biconnected_components](cpp/biconnected_components_module/biconnected_components_module.cpp) | C++ | Algorithm for calculating maximal biconnected subgraph. A biconnected subgraph is a subgraph with a property that if any vertex were to be removed, the graph will remain connected. |
 | [bipartite_matching](cpp/bipartite_matching_module/bipartite_matching_module.cpp) | C++ | Algorithm for calculating maximum bipartite matching, where matching is a set of nodes chosen in such a way that no two edges share an endpoint. |
